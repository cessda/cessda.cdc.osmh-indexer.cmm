--- conflicted
+++ resolved
@@ -20,11 +20,7 @@
     <modelVersion>4.0.0</modelVersion>
     <groupId>eu.cessda.pasc</groupId>
     <artifactId>pasc-oci</artifactId>
-<<<<<<< HEAD
     <version>4.0.0</version>
-=======
-    <version>3.6.0</version>
->>>>>>> 209372bf
     <packaging>jar</packaging>
 
     <name>CESSDA Data Catalogue OSMH Indexer</name>
