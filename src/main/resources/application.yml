---
server:
  port: 9902
#  context-path: '/osmh-repo'
security:
  user:
    name: user
    password: pass
  basic.enabled: false            # Public API disable security on non-admin endpoints
management.security.enabled: true # Enable security on admin endpoints
endpoints.shutdown.enabled: true
logging:
  file: ${user.home}${file.separator}pasc-oci${file.separator}pasc-oci.log
  pattern:
    console: '%d{yyyy-dd-MM HH:mm:ss.SSS} %highlight(%-5level) %30.30((%M\)) %40.40((%file:%line\))
      - %message%n'
    file: '%d{yyyy-dd-MM HH:mm:ss.SSS}  %-5level  %30.30((%M\)) %40.40((%file:%line\))
      - %message%n'
  level:
    .: WARN
    org: ERROR
    eu.cessda.pasc: INFO
    eu.cessda.pasc.oci.service: DEBUG
    eu.cessda.pasc.oci.repository: DEBUG
    eu.cessda.pasc.oci.helpers: DEBUG
    net: WARN
    com: ERROR
spring:
  mail:
    host: svboexc02.gesis.intra
  output:
    ansi:
      enabled: DETECT
  devtools:
    restart:
      enabled: false
  application:
    name: pasc-oci
  jmx:
    default-domain: pasc-oci
  boot:
    admin:
#     url: http://localhost:8087 For dev, stg & prod set this at the specific active profile. Run app with profile set
      username: user
      password: pass
      client.name: pasc-oci
      turbine:
        clusters: default
        url: http://localhost:8989/turbine.stream
      routes:
        endpoints: env,metrics,log,trace,dump,jolokia,info,configprops,trace,logfile,refresh,flyway,liquibase,heapdump
      auto-deregistration: true
      auto-registration: true
      period: 30000
elasticsearch:
  clustername: elasticsearch
  host: 127.0.0.1
  port: 9300
  numberOfShards: 2
  numberOfReplicas: 2
osmhConsumer:
  languages: ['en', 'fi', 'de', 'nl']
  harvester:
    url: 'http://localhost:9091'
    version: 'v0'
  endpoints:
    supportedApiVersions:
      - v0
    supportedRecordTypes:
      - CMMStudy
    repos:
      - url: https://oai.ukdataservice.ac.uk:8443/oai/provider
        name: 'UK Data Service'
<<<<<<< HEAD
        handler: 'https://pasc-staging.cessda.eu/osmh-repo'
      - url: https://dbk.gesis.org/dbkoai
        name: 'GESIS'
        handler: 'https://pasc-staging.cessda.eu/osmh-repo'
      - url: https://dbk.gesis.org/dbkoai/
        name: 'GESIS De'
        handler: 'https://pasc-staging.cessda.eu/osmh-repo'
=======
        handler: 'https://pasc-dev.cessda.eu/osmh-repo'
      - url: https://dbk.gesis.org/dbkoai2/
        name: 'GESIS'
        handler: 'https://pasc-dev.cessda.eu/osmh-repo'
#      - url: https://dbk.gesis.org/dbkoai/
#        name: 'GESIS De'
#        handler: 'https://pasc-dev.cessda.eu/osmh-repo'
>>>>>>> 31409533
#      - url: https://easy.dans.knaw.nl/oai/
#        name: 'DANS'
#        handler: 'https://pasc-dev.cessda.eu/osmh-repo'
      - url: http://services.fsd.uta.fi/v0/oai
        name: 'Finish Data Services'
        handler: 'https://pasc-staging.cessda.eu/osmh-repo'
        # TODO: Disabled as GESIS endpoint is currently not stable.  Can be enabled or added at runtime via admin app
      #** Note dirty extra "/" workaround for GESIS who separate records to different metadata prefix per language ***#

    connTimeout: 5000
    connRequestTimeout: 5000
    readTimeout: 65000 # 65secs (65_000ms) NOTE handler is less (60_000).
    verifySSL: false

---
spring:
  profiles: dev
  main:
        banner-mode: "off"
  boot:
    admin:
      client:
        prefer-ip: true
      url: http://localhost:8087
logging:
  level:
    eu.cessda.pasc.oci.service: INFO
    eu.cessda.pasc.oci.repository: INFO
    eu.cessda.pasc.oci.helpers: INFO
elasticsearch:
  host: cessda-pasc-es-dev-cluster
  numberOfShards: 2
  numberOfReplicas: 2
---
spring:
  profiles: staging
  main:
        banner-mode: "off"
  boot:
    admin:
      client:
        prefer-ip: true
      url: http://localhost:8087
logging:
  level:
    eu.cessda.pasc.oci.service: INFO
    eu.cessda.pasc.oci.repository: INFO
    eu.cessda.pasc.oci.helpers: INFO
elasticsearch:
  host: cessda-pasc-es-staging-cluster
  numberOfShards: 2
  numberOfReplicas: 2
---
  spring:
    profiles: live
    main:
          banner-mode: "off"
    boot:
      admin:
        client:
          prefer-ip: true
        url: http://localhost:8087
  logging:
    level:
      eu.cessda.pasc.oci.service: INFO
      eu.cessda.pasc.oci.repository: INFO
      eu.cessda.pasc.oci.helpers: INFO
  elasticsearch:
    host: cessda-pasc-es-live-cluster
    numberOfShards: 2
    numberOfReplicas: 2
---
spring:
  profiles: local
  main:
        banner-mode: "off"
  boot:
    admin:
      url: http://localhost:8087
logging:
  level:
    eu.cessda.pasc.oci.service: INFO
    eu.cessda.pasc.oci.repository: INFO
    eu.cessda.pasc.oci.helpers: INFO
osmhConsumer:
  languages: ['en', 'fi', 'de']
  endpoints:
    repos:
      - url: https://oai.ukdataservice.ac.uk:8443/oai/provider
        name: 'UK Data Service'
        handler: 'http://localhost:9091'
      - url: http://services.fsd.uta.fi/v0/oai
        name: 'Finish Data Services'
        handler: 'http://localhost:9091'
#      - url: https://dbk.gesis.org/dbkoai
#        name: 'GESIS'
#        handler: 'http://localhost:9091'
#      - url: https://dbk.gesis.org/dbkoai/
#        name: 'GESIS De'
#        handler: 'http://localhost:9091'
#        Process FSD Last, it is the slowest so far!
---
spring:
  profiles: test
  main:
        banner-mode: "off"
osmhConsumer:
  languages: ['en', 'fi', 'sv', 'de']
server:
  port: 9999
elasticsearch:
  numberOfShards: 1
  numberOfReplicas: 0<|MERGE_RESOLUTION|>--- conflicted
+++ resolved
@@ -71,15 +71,6 @@
     repos:
       - url: https://oai.ukdataservice.ac.uk:8443/oai/provider
         name: 'UK Data Service'
-<<<<<<< HEAD
-        handler: 'https://pasc-staging.cessda.eu/osmh-repo'
-      - url: https://dbk.gesis.org/dbkoai
-        name: 'GESIS'
-        handler: 'https://pasc-staging.cessda.eu/osmh-repo'
-      - url: https://dbk.gesis.org/dbkoai/
-        name: 'GESIS De'
-        handler: 'https://pasc-staging.cessda.eu/osmh-repo'
-=======
         handler: 'https://pasc-dev.cessda.eu/osmh-repo'
       - url: https://dbk.gesis.org/dbkoai2/
         name: 'GESIS'
@@ -87,7 +78,6 @@
 #      - url: https://dbk.gesis.org/dbkoai/
 #        name: 'GESIS De'
 #        handler: 'https://pasc-dev.cessda.eu/osmh-repo'
->>>>>>> 31409533
 #      - url: https://easy.dans.knaw.nl/oai/
 #        name: 'DANS'
 #        handler: 'https://pasc-dev.cessda.eu/osmh-repo'
