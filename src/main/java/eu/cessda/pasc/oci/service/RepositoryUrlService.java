--- conflicted
+++ resolved
@@ -16,11 +16,7 @@
 package eu.cessda.pasc.oci.service;
 
 import eu.cessda.pasc.oci.configurations.AppConfigurationProperties;
-<<<<<<< HEAD
-=======
-import eu.cessda.pasc.oci.helpers.FakeHarvester;
 import eu.cessda.pasc.oci.models.configurations.Harvester;
->>>>>>> db8828d6
 import eu.cessda.pasc.oci.models.configurations.Repo;
 import eu.cessda.pasc.oci.service.helpers.StudyIdentifierEncoder;
 import lombok.extern.slf4j.Slf4j;
@@ -45,11 +41,11 @@
         this.appConfigurationProperties = appConfigurationProperties;
     }
 
-<<<<<<< HEAD
     public URI constructListRecordUrl(Repo repo) throws URISyntaxException {
+        Harvester harvester = appConfigurationProperties.getEndpoints().getHarvesters().get(repo.getHandler());
         String finalUrlString = String.format(LIST_RECORD_TEMPLATE,
-                repo.getHandler(),
-                appConfigurationProperties.getHarvester().getVersion(),
+                harvester.getUrl(),
+                harvester.getVersion(),
                 repo.getUrl()
         );
         URI finalUrl = new URI(finalUrlString);
@@ -58,48 +54,16 @@
     }
 
     public URI constructGetRecordUrl(Repo repo, String studyNumber) throws URISyntaxException {
+        Harvester harvester = appConfigurationProperties.getEndpoints().getHarvesters().get(repo.getHandler());
         String encodedStudyID = StudyIdentifierEncoder.encodeStudyIdentifier().apply(studyNumber);
         String finalUrlString = String.format(GET_RECORD_TEMPLATE,
-                repo.getHandler(),
-                appConfigurationProperties.getHarvester().getVersion(),
+                harvester.getUrl(),
+                harvester.getVersion(),
                 encodedStudyID,
                 repo.getUrl()
         );
         URI finalUrl = new URI(finalUrlString);
         log.trace("[{}] Final GetRecord Handler url [{}] constructed.", repo.getUrl(), finalUrl);
         return finalUrl;
-=======
-    public String constructListRecordUrl( String repositoryUrl )
-    {
-        Optional<Repo> repoOptional = fakeHarvester.getRepoConfigurationProperties(repositoryUrl);
-        if (repoOptional.isPresent()) {
-            Harvester harvester = appConfigurationProperties.getEndpoints().getHarvesters().get(repoOptional.get().getHandler());
-            String finalUrl = String.format(LIST_RECORD_TEMPLATE,
-                    harvester.getUrl(),
-                    harvester.getVersion(),
-                    repositoryUrl);
-            log.info("[{}] Final ListHeaders Handler url [{}] constructed.", repositoryUrl, finalUrl);
-            return finalUrl;
-        } else {
-            throw new IllegalStateException("Couldn't construct Final ListHeaders Handler url for repository" + repositoryUrl);
-        }
-    }
-
-    public String constructGetRecordUrl( String repositoryUrl, String studyNumber ) {
-        Optional<Repo> repoOptional = fakeHarvester.getRepoConfigurationProperties(repositoryUrl);
-        if (repoOptional.isPresent()) {
-            String encodedStudyID = StudyIdentifierEncoder.encodeStudyIdentifier().apply(studyNumber);
-            Harvester harvester = appConfigurationProperties.getEndpoints().getHarvesters().get(repoOptional.get().getHandler());
-            String finalUrl = String.format(GET_RECORD_TEMPLATE,
-                    harvester.getUrl(),
-                    harvester.getVersion(),
-                    encodedStudyID,
-                    repositoryUrl);
-            log.trace("[{}] Final GetRecord Handler url [{}] constructed.", repositoryUrl, finalUrl);
-            return finalUrl;
-        } else {
-            throw new IllegalStateException("Couldn't construct Final GetRecord Handler url for repository " + repositoryUrl + " and studyNumber " + studyNumber);
-        }
->>>>>>> db8828d6
     }
 }