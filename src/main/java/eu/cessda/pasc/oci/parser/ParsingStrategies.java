/*
 * Copyright © 2017-2020 CESSDA ERIC (support@cessda.eu)
 *
 * Licensed under the Apache License, Version 2.0 (the "License");
 * you may not use this file except in compliance with the License.
 * You may obtain a copy of the License at
 *
 *     http://www.apache.org/licenses/LICENSE-2.0
 *
 * Unless required by applicable law or agreed to in writing, software
 * distributed under the License is distributed on an "AS IS" BASIS,
 * WITHOUT WARRANTIES OR CONDITIONS OF ANY KIND, either express or implied.
 * See the License for the specific language governing permissions and
 * limitations under the License.
 */
package eu.cessda.pasc.oci.parser;

import eu.cessda.pasc.oci.models.cmmstudy.*;
import lombok.experimental.UtilityClass;
import org.jdom2.Element;

import java.util.Locale;
import java.util.Optional;

import static eu.cessda.pasc.oci.parser.DocElementParser.getAttributeValue;
import static eu.cessda.pasc.oci.parser.HTMLFilter.cleanCharacterReturns;
import static eu.cessda.pasc.oci.parser.OaiPmhConstants.*;
import static java.util.Optional.ofNullable;

/**
 * Placeholder for various strategies to use to extract metadata for each field type.
 *
 * @author moses AT doraventures DOT com
 */
@UtilityClass
class ParsingStrategies {

<<<<<<< HEAD
  // Metadata handling
  private static final String EMPTY_EL = "empty";
  private static final String DATE_NOT_AVAIL = "Date not specified";
  private static final String AGENCY_NOT_AVAIL = "Agency not specified";
  private static final String COUNTRY_NOT_AVAIL = "Country not specified";
  private static final String PUBLISHER_NOT_AVAIL = "Publisher not specified";

  static Function<Element, Optional<Country>> countryStrategyFunction() {
    return element -> {
        // Create an optional that is only present if the country code is correct
        var optionalCountryCode = getAttributeValue(element, ABBR_ATTR)
            .filter(code -> Locale.getISOCountries(Locale.IsoCountryCode.PART1_ALPHA2).contains(code));

        Country country = Country.builder()
          .iso2LetterCode(optionalCountryCode.orElse(COUNTRY_NOT_AVAIL))
          .countryName(optionalCountryCode.map(code -> new Locale("", code).getDisplayCountry(Locale.ENGLISH)).orElse(""))
          .build();

      return Optional.of(country);
    };
  }

  static Function<Element, Optional<Pid>> pidStrategyFunction() {
    return element -> {
      Pid agency = Pid.builder()
              .agency(getAttributeValue(element, AGENCY_ATTR).orElse(AGENCY_NOT_AVAIL))
              .pid(element.getText())
              .build();
      return Optional.of(agency);
    };
  }

  static Function<Element, Optional<String>> nullableElementValueStrategyFunction() {
    return element -> {
      String value = element.getText();
      return value.isEmpty() ? Optional.empty() : Optional.of(value);
    };
  }

  static Function<Element, Optional<String>> creatorStrategyFunction() {
    return element -> Optional.of(getAttributeValue(element, CREATOR_AFFILIATION_ATTR)
        .map(valueString -> (element.getText() + " (" + valueString + ")"))
        .orElseGet(element::getText)
    );
  }

  static Function<Element, Publisher> publisherStrategyFunction() {
      return element -> Publisher.builder()
          .abbreviation(getAttributeValue(element, ABBR_ATTR).orElse(PUBLISHER_NOT_AVAIL))
          .name(cleanCharacterReturns(element.getText())).build();
  }

  static Function<Element, Optional<TermVocabAttributes>> termVocabAttributeStrategyFunction(boolean hasControlledValue) {
    return element -> {
      Optional<Element> concept = ofNullable(element.getChild(CONCEPT_EL, DDI_NS));
      Element conceptVal = concept.orElse(new Element(EMPTY_EL));
      TermVocabAttributes vocabValueAttrs = parseTermVocabAttrAndValues(element, conceptVal, hasControlledValue);
      return Optional.of(vocabValueAttrs);
    };
  }

  static Function<Element, String> uriStrategyFunction() {
    return element -> ofNullable(element.getAttributeValue(URI_ATTR)).orElse("");
  }

  static Function<Element, Optional<VocabAttributes>> samplingTermVocabAttributeStrategyFunction(boolean hasControlledValue) {

    return element -> {
      Optional<Element> concept = ofNullable(element.getChild(CONCEPT_EL, DDI_NS));

      //PUG req. only process if element has a <concept>
      return concept.map(conceptVal -> {
        VocabAttributes.VocabAttributesBuilder builder = VocabAttributes.builder();
=======
    // Metadata handling
    private static final String EMPTY_EL = "empty";
    private static final String DATE_NOT_AVAIL = "Date not specified";
    private static final String AGENCY_NOT_AVAIL = "Agency not specified";
    private static final String COUNTRY_NOT_AVAIL = "Country not specified";
    private static final String PUBLISHER_NOT_AVAIL = "Publisher not specified";

    /**
     * Constructs a {@link Country} using the given element.
     * <p>
     * The country name is derived from the element's text, and the ISO code is derived from the
     * {@value OaiPmhConstants#ABBR_ATTR} attribute. If the attribute is missing or otherwise
     * unset the ISO code will be set to {@value COUNTRY_NOT_AVAIL}.
     *
     * @param element the {@link Element} to parse.
     * @return an Optional {@link Country}.
     */
    static Optional<Country> countryStrategy(Element element) {
        Country country = Country.builder()
            .iso2LetterCode(getAttributeValue(element, ABBR_ATTR).orElse(COUNTRY_NOT_AVAIL))
            .countryName(cleanCharacterReturns(element.getText()))
            .build();
        return Optional.of(country);
    }

    /**
     * Constructs a {@link Pid} using the given element.
     * <p>
     * The pid is derived from the element's text, and the abbreviation is derived from the
     * {@value OaiPmhConstants#AGENCY_ATTR} attribute. If the attribute is missing or otherwise
     * unset the abbreviation will be set to {@value AGENCY_NOT_AVAIL}.
     *
     * @param element the {@link Element} to parse.
     * @return an Optional {@link Pid}.
     */
    static Optional<Pid> pidStrategy(Element element) {
        Pid agency = Pid.builder()
            .agency(getAttributeValue(element, AGENCY_ATTR).orElse(AGENCY_NOT_AVAIL))
            .pid(element.getText())
            .build();
        return Optional.of(agency);
    }

    /**
     * Returns an {@link Optional} representing the text of the given element if the element text is not empty,
     * otherwise returns an empty optional.
     *
     * @param element the {@link Element} to parse.
     */
    static Optional<String> nullableElementValueStrategy(Element element) {
        String value = element.getText();
        return value.isEmpty() ? Optional.empty() : Optional.of(value);
    }

    /**
     * Returns an {@link Optional} representing the text of the element, as well as the affiliation if present.
     * <p>
     * If the {@value OaiPmhConstants#CREATOR_AFFILIATION_ATTR} attribute is present, then the string is constructed
     * as "element text (attribute value)". Otherwise only the element text is returned.
     *
     * @param element the {@link Element} to parse.
     */
    static Optional<String> creatorStrategy(Element element) {
        return Optional.of(getAttributeValue(element, CREATOR_AFFILIATION_ATTR)
            .map(valueString -> (element.getText() + " (" + valueString + ")"))
            .orElseGet(element::getText));
    }

    /**
     * Constructs a {@link Publisher} using the given element.
     * <p>
     * The name is derived from the element's text, and the abbreviation is derived from the
     * {@value OaiPmhConstants#ABBR_ATTR} attribute. If the attribute is missing or otherwise
     * unset the abbreviation will be set to {@value PUBLISHER_NOT_AVAIL}.
     *
     * @param element the {@link Element} to parse.
     * @return a {@link Publisher}.
     */
    static Publisher publisherStrategy(Element element) {
        return Publisher.builder()
            .abbreviation(getAttributeValue(element, ABBR_ATTR).orElse(PUBLISHER_NOT_AVAIL))
            .name(cleanCharacterReturns(element.getText()))
            .build();
    }

    static Optional<TermVocabAttributes> termVocabAttributeStrategy(Element element, boolean hasControlledValue) {
        var conceptVal = ofNullable(element.getChild(CONCEPT_EL, DDI_NS)).orElse(new Element(EMPTY_EL));

        var builder = TermVocabAttributes.builder();
        builder.term(cleanCharacterReturns(element.getText()));
>>>>>>> 57d98331
        if (hasControlledValue) {
            builder.vocab(getAttributeValue(conceptVal, VOCAB_ATTR).orElse(""))
                .vocabUri(getAttributeValue(conceptVal, VOCAB_URI_ATTR).orElse(""))
                .id(conceptVal.getText());
        } else {
            builder.vocab(getAttributeValue(element, VOCAB_ATTR).orElse(""))
                .vocabUri(getAttributeValue(element, VOCAB_URI_ATTR).orElse(""))
                .id(getAttributeValue(element, ID_ATTR).orElse(""));
        }
        return Optional.of(builder.build());
    }

    /**
     * Gets the value of the {@value OaiPmhConstants#URI_ATTR} attribute.
     *
     * @param element the {@link Element} to parse.
     * @return the value of the attribute, or an empty string if the attribute was not present.
     */
    static String uriStrategy(Element element) {
        return ofNullable(element.getAttributeValue(URI_ATTR)).orElse("");
    }

    static Optional<VocabAttributes> samplingTermVocabAttributeStrategy(Element element, boolean hasControlledValue) {
        //PUG req. only process if element has a <concept>
        return ofNullable(element.getChild(CONCEPT_EL, DDI_NS)).map(conceptVal -> {
            var builder = VocabAttributes.builder();
            if (hasControlledValue) {
                builder.vocab(getAttributeValue(conceptVal, VOCAB_ATTR).orElse(""))
                    .vocabUri(getAttributeValue(conceptVal, VOCAB_URI_ATTR).orElse(""))
                    .id(conceptVal.getText());
            } else {
                builder.vocab(getAttributeValue(element, VOCAB_ATTR).orElse(""))
                    .vocabUri(getAttributeValue(element, VOCAB_URI_ATTR).orElse(""))
                    .id(getAttributeValue(element, ID_ATTR).orElse(""));
            }
            return builder.build();
        });
    }

    /**
     * Constructs a {@link DataCollectionFreeText} using the given element.
     * <p>
     * The free text field is derived from the element text, and the event is derived from the
     * {@value OaiPmhConstants#EVENT_ATTR} attribute. If the attribute is missing or otherwise
     * unset the event will be set to {@value DATE_NOT_AVAIL}.
     *
     * @param element the {@link Element} to parse.
     * @return a {@link DataCollectionFreeText}.
     */
    static Optional<DataCollectionFreeText> dataCollFreeTextStrategy(Element element) {
        Optional<String> dateAttrValue = getAttributeValue(element, DATE_ATTR);

        // PUG requirement:  Only extract if there is no @date in <collDate>
        if (dateAttrValue.isEmpty()) {
            return Optional.of(DataCollectionFreeText.builder()
                .event(getAttributeValue(element, EVENT_ATTR).orElse(DATE_NOT_AVAIL))
                .dataCollectionFreeText(element.getText())
                .build());
        }

        return Optional.empty();
    }
}<|MERGE_RESOLUTION|>--- conflicted
+++ resolved
@@ -19,7 +19,6 @@
 import lombok.experimental.UtilityClass;
 import org.jdom2.Element;
 
-import java.util.Locale;
 import java.util.Optional;
 
 import static eu.cessda.pasc.oci.parser.DocElementParser.getAttributeValue;
@@ -35,81 +34,6 @@
 @UtilityClass
 class ParsingStrategies {
 
-<<<<<<< HEAD
-  // Metadata handling
-  private static final String EMPTY_EL = "empty";
-  private static final String DATE_NOT_AVAIL = "Date not specified";
-  private static final String AGENCY_NOT_AVAIL = "Agency not specified";
-  private static final String COUNTRY_NOT_AVAIL = "Country not specified";
-  private static final String PUBLISHER_NOT_AVAIL = "Publisher not specified";
-
-  static Function<Element, Optional<Country>> countryStrategyFunction() {
-    return element -> {
-        // Create an optional that is only present if the country code is correct
-        var optionalCountryCode = getAttributeValue(element, ABBR_ATTR)
-            .filter(code -> Locale.getISOCountries(Locale.IsoCountryCode.PART1_ALPHA2).contains(code));
-
-        Country country = Country.builder()
-          .iso2LetterCode(optionalCountryCode.orElse(COUNTRY_NOT_AVAIL))
-          .countryName(optionalCountryCode.map(code -> new Locale("", code).getDisplayCountry(Locale.ENGLISH)).orElse(""))
-          .build();
-
-      return Optional.of(country);
-    };
-  }
-
-  static Function<Element, Optional<Pid>> pidStrategyFunction() {
-    return element -> {
-      Pid agency = Pid.builder()
-              .agency(getAttributeValue(element, AGENCY_ATTR).orElse(AGENCY_NOT_AVAIL))
-              .pid(element.getText())
-              .build();
-      return Optional.of(agency);
-    };
-  }
-
-  static Function<Element, Optional<String>> nullableElementValueStrategyFunction() {
-    return element -> {
-      String value = element.getText();
-      return value.isEmpty() ? Optional.empty() : Optional.of(value);
-    };
-  }
-
-  static Function<Element, Optional<String>> creatorStrategyFunction() {
-    return element -> Optional.of(getAttributeValue(element, CREATOR_AFFILIATION_ATTR)
-        .map(valueString -> (element.getText() + " (" + valueString + ")"))
-        .orElseGet(element::getText)
-    );
-  }
-
-  static Function<Element, Publisher> publisherStrategyFunction() {
-      return element -> Publisher.builder()
-          .abbreviation(getAttributeValue(element, ABBR_ATTR).orElse(PUBLISHER_NOT_AVAIL))
-          .name(cleanCharacterReturns(element.getText())).build();
-  }
-
-  static Function<Element, Optional<TermVocabAttributes>> termVocabAttributeStrategyFunction(boolean hasControlledValue) {
-    return element -> {
-      Optional<Element> concept = ofNullable(element.getChild(CONCEPT_EL, DDI_NS));
-      Element conceptVal = concept.orElse(new Element(EMPTY_EL));
-      TermVocabAttributes vocabValueAttrs = parseTermVocabAttrAndValues(element, conceptVal, hasControlledValue);
-      return Optional.of(vocabValueAttrs);
-    };
-  }
-
-  static Function<Element, String> uriStrategyFunction() {
-    return element -> ofNullable(element.getAttributeValue(URI_ATTR)).orElse("");
-  }
-
-  static Function<Element, Optional<VocabAttributes>> samplingTermVocabAttributeStrategyFunction(boolean hasControlledValue) {
-
-    return element -> {
-      Optional<Element> concept = ofNullable(element.getChild(CONCEPT_EL, DDI_NS));
-
-      //PUG req. only process if element has a <concept>
-      return concept.map(conceptVal -> {
-        VocabAttributes.VocabAttributesBuilder builder = VocabAttributes.builder();
-=======
     // Metadata handling
     private static final String EMPTY_EL = "empty";
     private static final String DATE_NOT_AVAIL = "Date not specified";
@@ -200,7 +124,6 @@
 
         var builder = TermVocabAttributes.builder();
         builder.term(cleanCharacterReturns(element.getText()));
->>>>>>> 57d98331
         if (hasControlledValue) {
             builder.vocab(getAttributeValue(conceptVal, VOCAB_ATTR).orElse(""))
                 .vocabUri(getAttributeValue(conceptVal, VOCAB_URI_ATTR).orElse(""))
