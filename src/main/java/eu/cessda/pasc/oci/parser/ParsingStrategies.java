/*
 * Copyright © 2017-2020 CESSDA ERIC (support@cessda.eu)
 *
 * Licensed under the Apache License, Version 2.0 (the "License");
 * you may not use this file except in compliance with the License.
 * You may obtain a copy of the License at
 *
 *     http://www.apache.org/licenses/LICENSE-2.0
 *
 * Unless required by applicable law or agreed to in writing, software
 * distributed under the License is distributed on an "AS IS" BASIS,
 * WITHOUT WARRANTIES OR CONDITIONS OF ANY KIND, either express or implied.
 * See the License for the specific language governing permissions and
 * limitations under the License.
 */
package eu.cessda.pasc.oci.parser;

import eu.cessda.pasc.oci.models.cmmstudy.*;
import lombok.experimental.UtilityClass;
import org.jdom2.Element;

import java.util.Optional;

import static eu.cessda.pasc.oci.parser.DocElementParser.getAttributeValue;
import static eu.cessda.pasc.oci.parser.HTMLFilter.cleanCharacterReturns;
import static eu.cessda.pasc.oci.parser.OaiPmhConstants.*;
import static java.util.Optional.ofNullable;

/**
 * Placeholder for various strategies to use to extract metadata for each field type.
 *
 * @author moses AT doraventures DOT com
 */
@UtilityClass
class ParsingStrategies {

    // Metadata handling
    private static final String EMPTY_EL = "empty";
    private static final String DATE_NOT_AVAIL = "Date not specified";
<<<<<<< HEAD
    private static final String AGENCY_NOT_AVAIL = "Agency not specified";
=======
    private static final String COUNTRY_NOT_AVAIL = "Country not specified";
>>>>>>> 3fc529d4
    private static final String PUBLISHER_NOT_AVAIL = "Publisher not specified";

    /**
     * Constructs a {@link Country} using the given element.
     * <p>
     * The ISO code is derived from the{@value OaiPmhConstants#ABBR_ATTR} attribute.
     *
     * @param element the {@link Element} to parse.
     * @return an Optional {@link Country}.
     */
    static Optional<Country> countryStrategy(Element element) {
        return getAttributeValue(element, ABBR_ATTR)
            .map(code -> Country.builder()
                .iso2LetterCode(code)
                .countryName(cleanCharacterReturns(element.getText()))
                .build()
            );
    }

    /**
     * Constructs a {@link Pid} using the given element.
     * <p>
     * The pid is derived from the element's text, and the abbreviation is derived from the
     * {@value OaiPmhConstants#AGENCY_ATTR} attribute.
     *
     * @param element the {@link Element} to parse.
     * @return an Optional {@link Pid}.
     */
    static Optional<Pid> pidStrategy(Element element) {
        var agencyBuilder = Pid.builder().pid(element.getText());
        getAttributeValue(element, AGENCY_ATTR).ifPresent(agencyBuilder::agency);
        return Optional.of(agencyBuilder.build());
    }

    /**
     * Returns an {@link Optional} representing the text of the given element if the element text is not empty,
     * otherwise returns an empty optional.
     *
     * @param element the {@link Element} to parse.
     */
    static Optional<String> nullableElementValueStrategy(Element element) {
        String value = element.getText();
        return value.isEmpty() ? Optional.empty() : Optional.of(value);
    }

    /**
     * Returns an {@link Optional} representing the text of the element, as well as the affiliation if present.
     * <p>
     * If the {@value OaiPmhConstants#CREATOR_AFFILIATION_ATTR} attribute is present, then the string is constructed
     * as "element text (attribute value)". Otherwise only the element text is returned.
     *
     * @param element the {@link Element} to parse.
     */
    static Optional<String> creatorStrategy(Element element) {
        return Optional.of(getAttributeValue(element, CREATOR_AFFILIATION_ATTR)
            .map(valueString -> (element.getText() + " (" + valueString + ")"))
            .orElseGet(element::getText));
    }

    /**
     * Constructs a {@link Publisher} using the given element.
     * <p>
     * The name is derived from the element's text, and the abbreviation is derived from the
     * {@value OaiPmhConstants#ABBR_ATTR} attribute. If the attribute is missing or otherwise
     * unset the abbreviation will be set to {@value PUBLISHER_NOT_AVAIL}.
     *
     * @param element the {@link Element} to parse.
     * @return a {@link Publisher}.
     */
    static Publisher publisherStrategy(Element element) {
        return Publisher.builder()
            .abbreviation(getAttributeValue(element, ABBR_ATTR).orElse(PUBLISHER_NOT_AVAIL))
            .name(cleanCharacterReturns(element.getText()))
            .build();
    }

    static Optional<TermVocabAttributes> termVocabAttributeStrategy(Element element, boolean hasControlledValue) {
        var conceptVal = ofNullable(element.getChild(CONCEPT_EL, DDI_NS)).orElse(new Element(EMPTY_EL));

        var builder = TermVocabAttributes.builder();
        builder.term(cleanCharacterReturns(element.getText()));
        if (hasControlledValue) {
            builder.vocab(getAttributeValue(conceptVal, VOCAB_ATTR).orElse(""))
                .vocabUri(getAttributeValue(conceptVal, VOCAB_URI_ATTR).orElse(""))
                .id(conceptVal.getText());
        } else {
            builder.vocab(getAttributeValue(element, VOCAB_ATTR).orElse(""))
                .vocabUri(getAttributeValue(element, VOCAB_URI_ATTR).orElse(""))
                .id(getAttributeValue(element, ID_ATTR).orElse(""));
        }
        return Optional.of(builder.build());
    }

    /**
     * Gets the value of the {@value OaiPmhConstants#URI_ATTR} attribute.
     *
     * @param element the {@link Element} to parse.
     * @return the value of the attribute, or an empty string if the attribute was not present.
     */
    static String uriStrategy(Element element) {
        return ofNullable(element.getAttributeValue(URI_ATTR)).orElse("");
    }

    static Optional<VocabAttributes> samplingTermVocabAttributeStrategy(Element element, boolean hasControlledValue) {
        //PUG req. only process if element has a <concept>
        return ofNullable(element.getChild(CONCEPT_EL, DDI_NS)).map(conceptVal -> {
            var builder = VocabAttributes.builder();
            if (hasControlledValue) {
                builder.vocab(getAttributeValue(conceptVal, VOCAB_ATTR).orElse(""))
                    .vocabUri(getAttributeValue(conceptVal, VOCAB_URI_ATTR).orElse(""))
                    .id(conceptVal.getText());
            } else {
                builder.vocab(getAttributeValue(element, VOCAB_ATTR).orElse(""))
                    .vocabUri(getAttributeValue(element, VOCAB_URI_ATTR).orElse(""))
                    .id(getAttributeValue(element, ID_ATTR).orElse(""));
            }
            return builder.build();
        });
    }

    /**
     * Constructs a {@link DataCollectionFreeText} using the given element.
     * <p>
     * The free text field is derived from the element text, and the event is derived from the
     * {@value OaiPmhConstants#EVENT_ATTR} attribute. If the attribute is missing or otherwise
     * unset the event will be set to {@value DATE_NOT_AVAIL}.
     *
     * @param element the {@link Element} to parse.
     * @return a {@link DataCollectionFreeText}.
     */
    static Optional<DataCollectionFreeText> dataCollFreeTextStrategy(Element element) {
        Optional<String> dateAttrValue = getAttributeValue(element, DATE_ATTR);

        // PUG requirement:  Only extract if there is no @date in <collDate>
        if (dateAttrValue.isEmpty()) {
            return Optional.of(DataCollectionFreeText.builder()
                .event(getAttributeValue(element, EVENT_ATTR).orElse(DATE_NOT_AVAIL))
                .dataCollectionFreeText(element.getText())
                .build());
        }

        return Optional.empty();
    }
}<|MERGE_RESOLUTION|>--- conflicted
+++ resolved
@@ -37,11 +37,7 @@
     // Metadata handling
     private static final String EMPTY_EL = "empty";
     private static final String DATE_NOT_AVAIL = "Date not specified";
-<<<<<<< HEAD
     private static final String AGENCY_NOT_AVAIL = "Agency not specified";
-=======
-    private static final String COUNTRY_NOT_AVAIL = "Country not specified";
->>>>>>> 3fc529d4
     private static final String PUBLISHER_NOT_AVAIL = "Publisher not specified";
 
     /**
