/*
 * Copyright © 2017-2024 CESSDA ERIC (support@cessda.eu)
 *
 * Licensed under the Apache License, Version 2.0 (the "License");
 * you may not use this file except in compliance with the License.
 * You may obtain a copy of the License at
 *
 *     http://www.apache.org/licenses/LICENSE-2.0
 *
 * Unless required by applicable law or agreed to in writing, software
 * distributed under the License is distributed on an "AS IS" BASIS,
 * WITHOUT WARRANTIES OR CONDITIONS OF ANY KIND, either express or implied.
 * See the License for the specific language governing permissions and
 * limitations under the License.
 */
package eu.cessda.pasc.oci.parser;

import eu.cessda.pasc.oci.LoggingConstants;
import eu.cessda.pasc.oci.configurations.Repo;
import eu.cessda.pasc.oci.exception.InvalidUniverseException;
import eu.cessda.pasc.oci.exception.UnsupportedXMLNamespaceException;
import eu.cessda.pasc.oci.exception.XMLParseException;
import eu.cessda.pasc.oci.models.Record;
import eu.cessda.pasc.oci.models.RecordHeader;
import eu.cessda.pasc.oci.models.Request;
import eu.cessda.pasc.oci.models.cmmstudy.CMMStudy;
import eu.cessda.pasc.oci.models.cmmstudy.TermVocabAttributes;
import eu.cessda.pasc.oci.models.cmmstudy.VocabAttributes;
import lombok.NonNull;
import lombok.extern.slf4j.Slf4j;
import org.jdom2.Document;
import org.jdom2.Element;
import org.jdom2.JDOMException;
import org.jdom2.Namespace;
import org.jdom2.filter.Filters;
import org.jdom2.xpath.XPathExpression;
import org.jdom2.xpath.XPathFactory;
import org.springframework.beans.factory.annotation.Autowired;
import org.springframework.stereotype.Service;

import java.io.IOException;
import java.net.URI;
import java.net.URISyntaxException;
import java.nio.file.Files;
import java.nio.file.Path;
import java.time.OffsetDateTime;
import java.time.ZoneId;
import java.util.*;
import java.util.concurrent.ConcurrentHashMap;

import static com.google.common.io.Files.getNameWithoutExtension;
import static net.logstash.logback.argument.StructuredArguments.value;

/**
 * Service Class responsible for querying the repository to fetch remote records.
 *
 * @author moses AT doraventures DOT com
 */
@Service
@Slf4j
public class RecordXMLParser {

    private static final XPathExpression<Element> OAI_RECORD_EXPRESSION = XPathFactory.instance().compile(OaiPmhConstants.RECORD_ELEMENT, Filters.element(), null, OaiPmhConstants.OAI_NS);

    private final CMMStudyMapper cmmStudyMapper;
    private Set<Namespace> suppressedNamespaceWarnings = null;

    @Autowired
    public RecordXMLParser(CMMStudyMapper cmmStudyMapper) {
        this.cmmStudyMapper = cmmStudyMapper;
    }

    /**
     * Load an XML document from the given path.
     * @param path the path to the XML document.
     * @throws XMLParseException if the document could not be parsed, or an IO error occurred.
     */
    private Document getDocument(Path path) throws XMLParseException {
        try (var inputStream = Files.newInputStream(path)) {
            return OaiPmhHelpers.getSaxBuilder().build(inputStream);
        } catch (IOException | JDOMException e) {
            throw new XMLParseException(e);
        }
    }

    /**
     * Parse an OAI-PMH record header element into a {@link RecordHeader} object.
     *
     * @param headerElement the element to parse.
     * @return a record header.
     */
    @SuppressWarnings({"java:S131", "java:S1301"}) // There is no need to take action for other element names
    private RecordHeader parseRecordHeader(Element headerElement) {

        var recordHeaderBuilder = RecordHeader.builder();

        // Check if the record is deleted
        if (headerElement.hasAttributes()) {
            var deletedAttribute = headerElement.getAttributeValue(OaiPmhConstants.STATUS_ATTR);
            recordHeaderBuilder.deleted(OaiPmhConstants.DELETED.equals(deletedAttribute));
        }

        // Parse the elements of the header
        var childElements = headerElement.getChildren();
        for (var child : childElements) {
            switch (child.getName()) {
                case OaiPmhConstants.IDENTIFIER -> {
                    String identifier = child.getText();
                    recordHeaderBuilder.identifier(identifier);
                }
                case OaiPmhConstants.DATESTAMP_ELEMENT -> {
                    String lastModified = child.getText();
                    recordHeaderBuilder.lastModified(lastModified);
                }
            }
        }
        return recordHeaderBuilder.build();
    }

    /**
     * Gets a record from a remote repository.
     * @param repo the repository to retrieve the record from.
     * @param path the study to retrieve.
     * @return a {@link CMMStudy} representing the study.
     * @throws XMLParseException if an error occurred parsing the XML.
     */
    public List<CMMStudy> getRecord(Repo repo, Path path) throws XMLParseException {

        // Retrieve
        var document = getDocument(path);

        // Parse request element to retrieve the base URL of the repository
        var request = parseRecord(repo, path, document);

        var cmmStudies = new ArrayList<CMMStudy>();

        for (var recordObj : request.records()) {
            // Short-Circuit. We carry on to parse beyond the headers only if the record is active.
            if ((recordObj.recordHeader() != null && recordObj.recordHeader().deleted())) {
                // Marked as deleted, don't store
                continue;
            }
            try {
                var cmmStudy = mapDDIRecordToCMMStudy(repo, request, recordObj, path);
                cmmStudies.add(cmmStudy);
            } catch (UnsupportedXMLNamespaceException e) {
                var recordIdentifier = recordObj.recordHeader() != null ? recordObj.recordHeader().identifier() : null;
                logUnsupportedNamespace(repo.code(), recordIdentifier, e);
            }
        }

        return cmmStudies;
    }

    private void logUnsupportedNamespace(String code, String recordIdentifier, UnsupportedXMLNamespaceException e) {
        // Only initialise if required
        if (suppressedNamespaceWarnings == null) {
            suppressedNamespaceWarnings = ConcurrentHashMap.newKeySet();
        }
        if (suppressedNamespaceWarnings.add(e.getNamespace())) {
            // Only log on first encounter with this namespace
            log.warn("[{}]: {} cannot be parsed: {}. Further reports for this namespace have been suppressed.",
                value(LoggingConstants.REPO_NAME, code),
                value(LoggingConstants.STUDY_ID, recordIdentifier),
                e.getMessage()
            );
        }
    }

    private Request parseRecord(Repo repo, Path path, Document document) {

        if (document.getRootElement().getNamespace().equals(OaiPmhConstants.OAI_NS)) {

            // Parse request element
            var elem = document.getRootElement().getChild("request", OaiPmhConstants.OAI_NS);

            var uriString = elem.getTextTrim();

            URI baseURL = null;
            try {
                baseURL = new URI(uriString);
            } catch (URISyntaxException e) {
                log.warn("{}: {}: {} could not be parsed as a URL: {}",
                    value(LoggingConstants.REPO_NAME, repo.code()),
                    value(LoggingConstants.STUDY_ID, path),
                    uriString,
                    e.toString()
                );
            }

            // Find all records, iterate through them
            var elements = OAI_RECORD_EXPRESSION.evaluate(document);

            var recordList = new ArrayList<Record>();

            for (var recordElement : elements) {
                var headerElement = recordElement.getChild("header", OaiPmhConstants.OAI_NS);
                var header = parseRecordHeader(headerElement);

                // Extract the metadata if present
                Document metadataDocument = null;
                var oaiMetadataElement = recordElement.getChild("metadata", OaiPmhConstants.OAI_NS);
                if (oaiMetadataElement != null && !oaiMetadataElement.getChildren().isEmpty()) {
                    // Detach the metadata from its document and attach it to a new document
                    var metadataElement = oaiMetadataElement.getChildren().getFirst();
                    metadataDocument = new Document(metadataElement.detach());
                }
                recordList.add(new Record(header, metadataDocument));
            }

            return new Request(baseURL, recordList);
        } else {
            // OAI response not at the root of the document, create a synthetic request
            return Request.createSyntheticRequest(document);
        }
    }

    /**
     * Convert a {@link Document} to a {@link CMMStudy}.
     *
     * @param repository the source repository.
     * @param request the request element from the OAI-PMH response.
     * @param recordObj   the {@link Record} to convert.
     * @param path the path of the source XML.
     */
    @SuppressWarnings({"java:S3776", "UnstableApiUsage"})
    private CMMStudy mapDDIRecordToCMMStudy(Repo repository, Request request, Record recordObj, Path path) {

        CMMStudy.CMMStudyBuilder builder = CMMStudy.builder();

        String studyNumber;
        String lastModified;
        if (recordObj.recordHeader() != null) {
            // A header was present, extract values
            studyNumber = recordObj.recordHeader().identifier();
            lastModified = recordObj.recordHeader().lastModified();
        } else {
            // Derive the study number from the file name
            studyNumber = getNameWithoutExtension(path.toString());
            try {
                // Set last modified to the file modified time if the header is not present or invalid
                lastModified = Files.getLastModifiedTime(path).toString();
            } catch (IOException e) {
                // Fallback - use the current time
                lastModified = OffsetDateTime.now(ZoneId.systemDefault()).toString();
            }
        }

        builder.studyNumber(studyNumber);
        builder.lastModified(lastModified);

        // Check if metadata is present, parse if it is
        var metadata = recordObj.metadata();
        if (metadata != null) {
            // Get the XPaths required for the metadata
            var xPaths = XPaths.getXPaths(metadata.getRootElement().getNamespace());

            var defaultLangIsoCode = cmmStudyMapper.parseDefaultLanguage(metadata, repository, xPaths);
            builder.titleStudy(cmmStudyMapper.parseStudyTitle(metadata, xPaths, defaultLangIsoCode));

            var parseStudyUrlResults = cmmStudyMapper.parseStudyUrl(metadata, xPaths);
            builder.studyUrl(parseStudyUrlResults.results());

            var parseDataAccessURIResults = cmmStudyMapper.parseDataAccessURI(metadata, xPaths, defaultLangIsoCode);
            builder.dataAccessUrl(parseDataAccessURIResults.results());

            if (!parseStudyUrlResults.exceptions().isEmpty() || !parseDataAccessURIResults.exceptions().isEmpty()) {
                // Copy exceptions into a single list
                var combinedExceptions = new ArrayList<>(
                    parseStudyUrlResults.exceptions().size() + parseDataAccessURIResults.exceptions().size()
                );
                combinedExceptions.addAll(parseDataAccessURIResults.exceptions());
                combinedExceptions.addAll(parseStudyUrlResults.exceptions());

                log.warn("[{}] Some URLs in study {} couldn't be parsed: {}",
                    value(LoggingConstants.REPO_NAME, repository.code()),
                    value(LoggingConstants.STUDY_ID, studyNumber),
                    combinedExceptions
                );
            }

            builder.abstractField(cmmStudyMapper.parseAbstract(metadata, xPaths, defaultLangIsoCode));
<<<<<<< HEAD
            builder.pidStudies(cmmStudyMapper.parsePidStudies(metadata, xPaths, defaultLangIsoCode));
            builder.creators(cmmStudyMapper.parseCreator(metadata, xPaths, defaultLangIsoCode));
            cmmStudyMapper.parseDataAccess(metadata, xPaths, defaultLangIsoCode, repository.code()).ifPresent(builder::dataAccess);
=======
            builder.pidStudies(cmmStudyMapper.parsePidStudies(metadata, xPaths));
            builder.creators(cmmStudyMapper.parseCreator(metadata, xPaths));
>>>>>>> e67d1495
            builder.dataAccessFreeTexts(cmmStudyMapper.parseDataAccessFreeText(metadata, xPaths, defaultLangIsoCode));
            builder.classifications(cmmStudyMapper.parseClassifications(metadata, xPaths, defaultLangIsoCode));
            builder.keywords(cmmStudyMapper.parseKeywords(metadata, xPaths, defaultLangIsoCode));
            builder.typeOfTimeMethods(cmmStudyMapper.parseTypeOfTimeMethod(metadata, xPaths, defaultLangIsoCode));
            builder.studyAreaCountries(cmmStudyMapper.parseStudyAreaCountries(metadata, xPaths, defaultLangIsoCode));
            builder.unitTypes(cmmStudyMapper.parseUnitTypes(metadata, xPaths, defaultLangIsoCode));
            builder.publisher(cmmStudyMapper.parsePublisher(metadata, xPaths, defaultLangIsoCode));
            cmmStudyMapper.parseYrOfPublication(metadata, xPaths).ifPresent(builder::publicationYear);
            builder.fileLanguages(cmmStudyMapper.parseFileLanguages(metadata, xPaths));
            var samplingProcedures = cmmStudyMapper.parseTypeOfSamplingProcedure(metadata, xPaths, defaultLangIsoCode);
            var result = extractSamplingProcedures(samplingProcedures);
            builder.typeOfSamplingProcedures(result.vocabAttributes());
            builder.samplingProcedureFreeTexts(result.terms());
            builder.typeOfModeOfCollections(cmmStudyMapper.parseTypeOfModeOfCollection(metadata, xPaths, defaultLangIsoCode));

            var dataCollectionPeriodResults = cmmStudyMapper.parseDataCollectionDates(metadata, xPaths);
            if (!dataCollectionPeriodResults.exceptions().isEmpty()) {
                // Parsing errors occurred, log here
                log.warn("[{}] Some dates in study {} couldn't be parsed: {}",
                    value(LoggingConstants.REPO_NAME, repository.code()),
                    value(LoggingConstants.STUDY_ID, studyNumber),
                    dataCollectionPeriodResults.exceptions()
                );
            }
            dataCollectionPeriodResults.results().getStartDate().ifPresent(builder::dataCollectionPeriodStartdate);
            dataCollectionPeriodResults.results().getEndDate().ifPresent(builder::dataCollectionPeriodEnddate);
            dataCollectionPeriodResults.results().getDataCollectionYear().ifPresent(builder::dataCollectionYear);
            builder.dataCollectionFreeTexts(dataCollectionPeriodResults.results().getFreeTexts());

            try {
                builder.universe(cmmStudyMapper.parseUniverses(metadata, xPaths, defaultLangIsoCode));
            } catch (InvalidUniverseException e) {
                log.warn("[{}] Some universes in study {} couldn't be parsed: {}",
                    value(LoggingConstants.REPO_NAME, repository.code()),
                    value(LoggingConstants.STUDY_ID, studyNumber),
                    e.toString()
                );
            }
            builder.relatedPublications(cmmStudyMapper.parseRelatedPublications(metadata, xPaths, defaultLangIsoCode));
            builder.funding(cmmStudyMapper.parseFunding(metadata, xPaths, defaultLangIsoCode));
            builder.dataKindFreeTexts(cmmStudyMapper.parseDataKindFreeText(metadata, xPaths, defaultLangIsoCode));
            builder.generalDataFormats(cmmStudyMapper.parseGeneralDataFormats(metadata, xPaths, defaultLangIsoCode));
        }

        URI repositoryUrl;
        if (request.baseURL() != null) {
            repositoryUrl = request.baseURL();
        } else {
            repositoryUrl = repository.url();
        }
        builder.repositoryUrl(repositoryUrl);

        try {
            //should retrieve from header, if present
            builder.studyXmlSourceUrl(OaiPmhHelpers.buildGetStudyFullUrl(repository.url(), studyNumber, repository.preferredMetadataParam()));
        } catch (URISyntaxException e) {
            log.warn("[{}] Study URL for {} couldn't be parsed: {}",
                value(LoggingConstants.REPO_NAME, repository.code()),
                value(LoggingConstants.STUDY_ID, studyNumber),
                e.toString()
            );
        }

        return builder.build();
    }

    @NonNull
    private static SamplingProcedures extractSamplingProcedures(Map<String, List<TermVocabAttributes>> samplingProcedures) {
        var vocab = new HashMap<String, List<VocabAttributes>>();
        var sampTerm = new HashMap<String, List<String>>();

        samplingProcedures.forEach((lang, termVocabAttributesList) -> {
            // Create separate lists
            var va = new ArrayList<VocabAttributes>(termVocabAttributesList.size());
            var ft = new ArrayList<String>(termVocabAttributesList.size());

            // Copy content to the lists
            for (var vocAttr : termVocabAttributesList) {
                if (!vocAttr.id().isEmpty()) {
                    va.add(new VocabAttributes(vocAttr.vocab(), vocAttr.vocabUri(), vocAttr.id()));
                }
                if (!vocAttr.term().isEmpty()) {
                    ft.add(vocAttr.term());
                }
            }

            // Put the lists with the separated content in the maps
            if (!va.isEmpty()) {
                vocab.put(lang, va);
            }
            if (!ft.isEmpty()) {
                sampTerm.put(lang, ft);
            }
        });

        return new SamplingProcedures(vocab, sampTerm);
    }

    private record SamplingProcedures(
        Map<String, List<VocabAttributes>> vocabAttributes,
        Map<String, List<String>> terms
    ) {
    }
}<|MERGE_RESOLUTION|>--- conflicted
+++ resolved
@@ -280,14 +280,9 @@
             }
 
             builder.abstractField(cmmStudyMapper.parseAbstract(metadata, xPaths, defaultLangIsoCode));
-<<<<<<< HEAD
-            builder.pidStudies(cmmStudyMapper.parsePidStudies(metadata, xPaths, defaultLangIsoCode));
-            builder.creators(cmmStudyMapper.parseCreator(metadata, xPaths, defaultLangIsoCode));
-            cmmStudyMapper.parseDataAccess(metadata, xPaths, defaultLangIsoCode, repository.code()).ifPresent(builder::dataAccess);
-=======
             builder.pidStudies(cmmStudyMapper.parsePidStudies(metadata, xPaths));
             builder.creators(cmmStudyMapper.parseCreator(metadata, xPaths));
->>>>>>> e67d1495
+            cmmStudyMapper.parseDataAccess(metadata, xPaths, defaultLangIsoCode, repository.code()).ifPresent(builder::dataAccess);
             builder.dataAccessFreeTexts(cmmStudyMapper.parseDataAccessFreeText(metadata, xPaths, defaultLangIsoCode));
             builder.classifications(cmmStudyMapper.parseClassifications(metadata, xPaths, defaultLangIsoCode));
             builder.keywords(cmmStudyMapper.parseKeywords(metadata, xPaths, defaultLangIsoCode));
