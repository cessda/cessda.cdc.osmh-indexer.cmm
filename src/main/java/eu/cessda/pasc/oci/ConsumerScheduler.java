/*
 * Copyright © 2017-2020 CESSDA ERIC (support@cessda.eu)
 *
 * Licensed under the Apache License, Version 2.0 (the "License");
 * you may not use this file except in compliance with the License.
 * You may obtain a copy of the License at
 *
 *     http://www.apache.org/licenses/LICENSE-2.0
 *
 * Unless required by applicable law or agreed to in writing, software
 * distributed under the License is distributed on an "AS IS" BASIS,
 * WITHOUT WARRANTIES OR CONDITIONS OF ANY KIND, either express or implied.
 * See the License for the specific language governing permissions and
 * limitations under the License.
 */
package eu.cessda.pasc.oci;

import eu.cessda.pasc.oci.elasticsearch.IngestService;
import eu.cessda.pasc.oci.service.helpers.DebuggingJMXBean;
import lombok.extern.slf4j.Slf4j;
import org.slf4j.MDC;
import org.slf4j.MDC.MDCCloseable;
import org.springframework.beans.factory.annotation.Autowired;
import org.springframework.jmx.export.annotation.ManagedOperation;
import org.springframework.jmx.export.annotation.ManagedResource;
import org.springframework.scheduling.annotation.Scheduled;
import org.springframework.stereotype.Component;

import java.time.Duration;
import java.time.OffsetDateTime;
import java.time.ZoneId;
import java.time.format.DateTimeFormatter;

import static net.logstash.logback.argument.StructuredArguments.value;

/**
 * Service responsible for triggering Metadata Harvesting and ingestion into the search engine
 *
 * @author moses AT doraventures DOT com
 */
@Component
@ManagedResource
@Slf4j
public class ConsumerScheduler {

  private static final String FULL_RUN = "Full Run";
  private static final String DAILY_INCREMENTAL_RUN = "Daily Incremental Run";
  private static final String DEFAULT_CDC_JOB_KEY = "indexer_job_id";

  private final DebuggingJMXBean debuggingJMXBean;
  private final IngestService esIndexerService;
  private final HarvesterRunner harvesterRunner;
  private String jobKey;

  @Autowired
  public ConsumerScheduler(final DebuggingJMXBean debuggingJMXBean, final IngestService esIndexerService,
      final HarvesterRunner harvesterRunner) {
    this.debuggingJMXBean = debuggingJMXBean;
    this.esIndexerService = esIndexerService;
    this.harvesterRunner = harvesterRunner;
  }

  /**
   * Auto Starts after delay of given time at startup.
   */
  @ManagedOperation(description = "Manual trigger to do a full harvest and ingest run")
  @Scheduled(initialDelayString = "${osmhConsumer.delay.initial}", fixedDelayString = "${osmhConsumer.delay.fixed}")
  @SuppressWarnings("try")
  public void fullHarvestAndIngestionAllConfiguredSPsReposRecords() {
    try (var jobKeyClosable = MDC.putCloseable(ConsumerScheduler.DEFAULT_CDC_JOB_KEY, getJobId())) {
      this.jobKey = jobKeyClosable.toString();
      final var startTime = logStartStatus(FULL_RUN);
      this.harvesterRunner.executeHarvestAndIngest(null);
      logEndStatus(startTime, FULL_RUN);
    }
  }

  /**
   * Daily Harvest and Ingestion run.
   */
  @ManagedOperation(description = "Manual trigger to do an incremental harvest and ingest")
  @Scheduled(cron = "${osmhConsumer.daily.run}")
  @SuppressWarnings("try")
  public void dailyIncrementalHarvestAndIngestionAllConfiguredSPsReposRecords() {
    try (var jobKeyClosable = MDC.putCloseable(ConsumerScheduler.DEFAULT_CDC_JOB_KEY, getJobId())) {
      this.jobKey = jobKeyClosable.toString();
      final var startTime = logStartStatus(DAILY_INCREMENTAL_RUN);
      this.harvesterRunner.executeHarvestAndIngest(esIndexerService.getMostRecentLastModified().orElse(null));
      logEndStatus(startTime, DAILY_INCREMENTAL_RUN);
    }
  }

  /**
   * Weekly run.
   */
  @Scheduled(cron = "${osmhConsumer.daily.sunday.run}")
  public void weeklyFullHarvestAndIngestionAllConfiguredSPsReposRecords() {
    log.info("Once a Week Full Run. Triggered by cron - STARTED");
    fullHarvestAndIngestionAllConfiguredSPsReposRecords();
    log.info("Once a Week Full Run. Triggered by cron - ENDED");
  }

  /**
   * Gets the correlation id of this run
   *
   * @return the correlation id
   */
  private String getJobId() {
    return DateTimeFormatter.ISO_OFFSET_DATE_TIME.format(OffsetDateTime.now(ZoneId.systemDefault()));
  }

  private OffsetDateTime logStartStatus(final String runDescription) {
    final OffsetDateTime startTime = OffsetDateTime.now(ZoneId.systemDefault());
    log.info("[{}] Consume and Ingest All SPs Repos: \nStarted at [{}]\nCurrent state before run:\n{}\n{}",
        runDescription, startTime, debuggingJMXBean.printCurrentlyConfiguredRepoEndpoints(),
        debuggingJMXBean.printElasticSearchInfo());
    return startTime;
  }

  private void logEndStatus(final OffsetDateTime startTime, final String runDescription) {
<<<<<<< HEAD
	 try (var jobKeyClosable = MDC.putCloseable(ConsumerScheduler.DEFAULT_CDC_JOB_KEY, getJobId())) {
    this.jobKey = jobKeyClosable.toString();
=======
>>>>>>> 94049870
    final var endTime = OffsetDateTime.now(ZoneId.systemDefault());
    log.info("\n[{}] Consume and Ingest All SPs Repos:\nEnded at: [{}]\nDuration: [{}] seconds",
            runDescription,
            endTime,
            value("job_duration", Duration.between(startTime, endTime).getSeconds())
    );
  }
}<|MERGE_RESOLUTION|>--- conflicted
+++ resolved
@@ -19,7 +19,6 @@
 import eu.cessda.pasc.oci.service.helpers.DebuggingJMXBean;
 import lombok.extern.slf4j.Slf4j;
 import org.slf4j.MDC;
-import org.slf4j.MDC.MDCCloseable;
 import org.springframework.beans.factory.annotation.Autowired;
 import org.springframework.jmx.export.annotation.ManagedOperation;
 import org.springframework.jmx.export.annotation.ManagedResource;
@@ -50,7 +49,6 @@
   private final DebuggingJMXBean debuggingJMXBean;
   private final IngestService esIndexerService;
   private final HarvesterRunner harvesterRunner;
-  private String jobKey;
 
   @Autowired
   public ConsumerScheduler(final DebuggingJMXBean debuggingJMXBean, final IngestService esIndexerService,
@@ -68,9 +66,8 @@
   @SuppressWarnings("try")
   public void fullHarvestAndIngestionAllConfiguredSPsReposRecords() {
     try (var jobKeyClosable = MDC.putCloseable(ConsumerScheduler.DEFAULT_CDC_JOB_KEY, getJobId())) {
-      this.jobKey = jobKeyClosable.toString();
       final var startTime = logStartStatus(FULL_RUN);
-      this.harvesterRunner.executeHarvestAndIngest(null);
+      harvesterRunner.executeHarvestAndIngest(null);
       logEndStatus(startTime, FULL_RUN);
     }
   }
@@ -83,9 +80,8 @@
   @SuppressWarnings("try")
   public void dailyIncrementalHarvestAndIngestionAllConfiguredSPsReposRecords() {
     try (var jobKeyClosable = MDC.putCloseable(ConsumerScheduler.DEFAULT_CDC_JOB_KEY, getJobId())) {
-      this.jobKey = jobKeyClosable.toString();
       final var startTime = logStartStatus(DAILY_INCREMENTAL_RUN);
-      this.harvesterRunner.executeHarvestAndIngest(esIndexerService.getMostRecentLastModified().orElse(null));
+      harvesterRunner.executeHarvestAndIngest(esIndexerService.getMostRecentLastModified().orElse(null));
       logEndStatus(startTime, DAILY_INCREMENTAL_RUN);
     }
   }
@@ -118,11 +114,6 @@
   }
 
   private void logEndStatus(final OffsetDateTime startTime, final String runDescription) {
-<<<<<<< HEAD
-	 try (var jobKeyClosable = MDC.putCloseable(ConsumerScheduler.DEFAULT_CDC_JOB_KEY, getJobId())) {
-    this.jobKey = jobKeyClosable.toString();
-=======
->>>>>>> 94049870
     final var endTime = OffsetDateTime.now(ZoneId.systemDefault());
     log.info("\n[{}] Consume and Ingest All SPs Repos:\nEnded at: [{}]\nDuration: [{}] seconds",
             runDescription,
