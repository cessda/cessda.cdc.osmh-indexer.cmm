--- conflicted
+++ resolved
@@ -50,8 +50,6 @@
   private final IngestService esIndexerService;
   private final HarvesterRunner harvesterRunner;
 
-  private String result;
-
   @Autowired
   public ConsumerScheduler(final DebuggingJMXBean debuggingJMXBean, final IngestService esIndexerService,
       final HarvesterRunner harvesterRunner) {
@@ -67,16 +65,10 @@
   @Scheduled(initialDelayString = "${osmhConsumer.delay.initial}", fixedDelayString = "${osmhConsumer.delay.fixed}")
   @SuppressWarnings("try")
   public void fullHarvestAndIngestionAllConfiguredSPsReposRecords() {
-<<<<<<< HEAD
-    try (var ignored = MDC.putCloseable(ConsumerScheduler.DEFAULT_CDC_JOB_KEY, getJobId())) {
+    try (var jobKeyClosable = MDC.putCloseable(ConsumerScheduler.DEFAULT_CDC_JOB_KEY, getJobId())) {
       final var startTime = logStartStatus(FULL_RUN);
-=======
-    try (var jobKeyClosable = MDC.putCloseable(ConsumerScheduler.DEFAULT_CDC_JOB_KEY, getJobId())) {
-      var startTime = logStartStatus(FULL_RUN);
->>>>>>> 065399fa
       harvesterRunner.executeHarvestAndIngest(null);
       logEndStatus(startTime, FULL_RUN);
-      result = ignored.toString();
     }
   }
 
@@ -87,16 +79,10 @@
   @Scheduled(cron = "${osmhConsumer.daily.run}")
   @SuppressWarnings("try")
   public void dailyIncrementalHarvestAndIngestionAllConfiguredSPsReposRecords() {
-<<<<<<< HEAD
-    try (var ignored = MDC.putCloseable(ConsumerScheduler.DEFAULT_CDC_JOB_KEY, getJobId())) {
+    try (var jobKeyClosable = MDC.putCloseable(ConsumerScheduler.DEFAULT_CDC_JOB_KEY, getJobId())) {
       final var startTime = logStartStatus(DAILY_INCREMENTAL_RUN);
-=======
-    try (var jobKeyClosable = MDC.putCloseable(ConsumerScheduler.DEFAULT_CDC_JOB_KEY, getJobId())) {
-      var startTime = logStartStatus(DAILY_INCREMENTAL_RUN);
->>>>>>> 065399fa
       harvesterRunner.executeHarvestAndIngest(esIndexerService.getMostRecentLastModified().orElse(null));
       logEndStatus(startTime, DAILY_INCREMENTAL_RUN);
-      result = ignored.toString();
     }
   }
 
