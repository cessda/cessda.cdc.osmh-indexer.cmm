/*
 * Copyright © 2017-2019 CESSDA ERIC (support@cessda.eu)
 *
 * Licensed under the Apache License, Version 2.0 (the "License");
 * you may not use this file except in compliance with the License.
 * You may obtain a copy of the License at
 *
 *     http://www.apache.org/licenses/LICENSE-2.0
 *
 * Unless required by applicable law or agreed to in writing, software
 * distributed under the License is distributed on an "AS IS" BASIS,
 * WITHOUT WARRANTIES OR CONDITIONS OF ANY KIND, either express or implied.
 * See the License for the specific language governing permissions and
 * limitations under the License.
 */
package eu.cessda.pasc.oci;

import eu.cessda.pasc.oci.configurations.AppConfigurationProperties;
import eu.cessda.pasc.oci.models.RecordHeader;
import eu.cessda.pasc.oci.models.cmmstudy.CMMStudy;
import eu.cessda.pasc.oci.models.cmmstudy.CMMStudyOfLanguage;
import eu.cessda.pasc.oci.models.configurations.Repo;
import eu.cessda.pasc.oci.service.HarvesterConsumerService;
import eu.cessda.pasc.oci.service.IngestService;
import eu.cessda.pasc.oci.service.helpers.DebuggingJMXBean;
import eu.cessda.pasc.oci.service.helpers.LanguageAvailabilityMapper;
import eu.cessda.pasc.oci.service.helpers.LanguageDocumentExtractor;
import lombok.extern.slf4j.Slf4j;
<<<<<<< HEAD
=======

>>>>>>> ce8924fe
import org.elasticsearch.action.search.SearchResponse;
import org.elasticsearch.action.search.SearchType;
import org.elasticsearch.index.query.QueryBuilders;
import org.elasticsearch.search.SearchHits;
import org.springframework.beans.factory.annotation.Autowired;
import org.springframework.data.elasticsearch.core.ElasticsearchTemplate;
import org.springframework.jmx.export.annotation.ManagedOperation;
import org.springframework.jmx.export.annotation.ManagedResource;
import org.springframework.scheduling.annotation.Scheduled;
import org.springframework.stereotype.Component;

<<<<<<< HEAD
=======
import static net.logstash.logback.argument.StructuredArguments.keyValue;

>>>>>>> ce8924fe
import java.time.Duration;
import java.time.Instant;
import java.time.LocalDateTime;
import java.time.ZoneId;
import java.util.List;
import java.util.Map;
import java.util.Optional;
import java.util.stream.Collectors;

import static net.logstash.logback.argument.StructuredArguments.keyValue;

/**
 * Service responsible for triggering Metadata Harvesting and ingestion into the search engine
 *
 * @author moses AT doraventures DOT com
 */
@Component
@ManagedResource
@Slf4j
public class ConsumerScheduler {

  private static final String FULL_RUN = "Full Run";
  private static final String DAILY_INCREMENTAL_RUN = "Daily Incremental Run";
  private final DebuggingJMXBean debuggingJMXBean;
  private final AppConfigurationProperties configurationProperties;
  private final HarvesterConsumerService harvesterConsumerService;
  private final IngestService esIndexerService;
  private final LanguageDocumentExtractor extractor;
  private final LanguageAvailabilityMapper languageAvailabilityMapper;
  private ElasticsearchTemplate esTemplate;
  private static final String INDEX_NAME_PATTERN = "cmmstudy_*";
  private static final String INDEX_TYPE = "cmmstudy";

  @Autowired
  public ConsumerScheduler(DebuggingJMXBean debuggingJMXBean, AppConfigurationProperties configurationProperties,
                           HarvesterConsumerService harvesterConsumerService, IngestService esIndexerService,
                           LanguageDocumentExtractor extractor, LanguageAvailabilityMapper languageAvailabilityMapper,
                           ElasticsearchTemplate esTemplate) {
    this.debuggingJMXBean = debuggingJMXBean;
    this.configurationProperties = configurationProperties;
    this.harvesterConsumerService = harvesterConsumerService;
    this.esIndexerService = esIndexerService;
    this.extractor = extractor;
    this.languageAvailabilityMapper = languageAvailabilityMapper;
    this.esTemplate = esTemplate;
  }

  /**
   * Auto Starts after delay of given time at startup.
   */
  @ManagedOperation(description = "Manual trigger to do a full harvest and ingest run")
  @Scheduled(initialDelayString = "${osmhConsumer.delay.initial}", fixedDelayString = "${osmhConsumer.delay.fixed}")
  public void fullHarvestAndIngestionAllConfiguredSPsReposRecords() {
    Instant startTime = Instant.now();
    LocalDateTime date = LocalDateTime.ofInstant(Instant.ofEpochMilli(startTime.toEpochMilli()), ZoneId.systemDefault());
    logStartStatus(date, FULL_RUN);
    executeHarvestAndIngest(null);
    currentTotalCmmStudiesInElasticSearch();
    logEndStatus(date, startTime, FULL_RUN);
  }

  /**
   * Daily Harvest and Ingestion run.
   */

  @ManagedOperation(description = "Manual trigger to do an incremental harvest and ingest")
  @Scheduled(cron = "${osmhConsumer.daily.run}") //Use Jenkins job instead
  public void dailyIncrementalHarvestAndIngestionAllConfiguredSPsReposRecords() {
    Instant startTime = Instant.now();
    LocalDateTime date = LocalDateTime.ofInstant(Instant.ofEpochMilli(startTime.toEpochMilli()), ZoneId.systemDefault());
    logStartStatus(date, DAILY_INCREMENTAL_RUN);
    executeHarvestAndIngest(esIndexerService.getMostRecentLastModified().orElse(null));
    currentTotalCmmStudiesInElasticSearch();
    logEndStatus(date, startTime, DAILY_INCREMENTAL_RUN);
  }

  /**
   * Weekly run.
   */
  @Scheduled(cron = "${osmhConsumer.daily.sunday.run}") //Use Jenkins job instead
  public void weeklyFullHarvestAndIngestionAllConfiguredSPsReposRecords() {
    log.info("Once a Week Full Run. Triggered by cron - STARTED");
    fullHarvestAndIngestionAllConfiguredSPsReposRecords();
    log.info("Once a Week Full Run. Triggered by cron - ENDED");
  }



  private void executeHarvestAndIngest(LocalDateTime lastModifiedDateTime) {
    List<Repo> repos = configurationProperties.getEndpoints().getRepos();
    repos.forEach(repo -> {
      Map<String, List<CMMStudyOfLanguage>> langStudies = getCmmStudiesOfEachLangIsoCodeMap(repo, lastModifiedDateTime);
      langStudies.forEach((langIsoCode, cmmStudies) -> executeBulk(repo, langIsoCode, cmmStudies));
    });
  }

  private void executeBulk(Repo repo, String langIsoCode, List<CMMStudyOfLanguage> cmmStudies) {
    if (cmmStudies.isEmpty()) {
      log.warn("CmmStudies list is empty and henceforth there is nothing to BulkIndex for repo[{}] with LangIsoCode [{}].", keyValue("repo_name",repo.getName()), keyValue("lang_code",langIsoCode));
    } else {
      log.info("BulkIndexing [{}] index with [{}] CmmStudies", keyValue("lang_code",langIsoCode), keyValue("cmm_studies_added",cmmStudies.size()));
      boolean isSuccessful = esIndexerService.bulkIndex(cmmStudies, langIsoCode);
      if (isSuccessful) {
        log.info("BulkIndexing was Successful. For repo name [{}] and its corresponding [{}].  LangIsoCode [{}].", keyValue("repo_name", repo.getName()), keyValue("repo_endpoint_url", repo.getUrl()),keyValue("lang_code",langIsoCode));
      } else {
        log.error("BulkIndexing was UnSuccessful. For repo name [{}] and its corresponding [{}].  LangIsoCode [{}].", keyValue("repo_name", repo.getName()), keyValue("repo_endpoint_url", repo.getUrl()), keyValue("lang_code",langIsoCode));
      }
    }

  }

  private Map<String, List<CMMStudyOfLanguage>> getCmmStudiesOfEachLangIsoCodeMap(Repo repo, LocalDateTime lastModifiedDateTime) {
    log.info("Processing Repo [{}]", repo);
    List<RecordHeader> recordHeaders = harvesterConsumerService.listRecordHeaders(repo, lastModifiedDateTime);

    int recordHeadersSize = recordHeaders.size();
    log.info("Repo [{}].  Returned with [{}] record headers", repo, recordHeadersSize);

    List<Optional<CMMStudy>> totalCMMStudies = recordHeaders.stream()
        .map(recordHeader -> harvesterConsumerService.getRecord(repo, recordHeader.getIdentifier()))
        .collect(Collectors.toList());

    List<CMMStudy> presentCMMStudies = totalCMMStudies.stream()
        .filter(Optional::isPresent)
        .map(Optional::get)
        .collect(Collectors.toList());

    String msgTemplate = "Repo Name [{}] of [{}] Endpoint. There are [{}] presentCMMStudies out of [{}] totalCMMStudies from [{}] Record Identifiers. Therefore CMMStudiesRejected is  "
    		+ "";
    log.info(msgTemplate + "" + (totalCMMStudies.size() - presentCMMStudies.size()), keyValue("repo_name", repo.getName()), keyValue("repo_endpoint_url", repo.getUrl()), keyValue("present_cmm_record", presentCMMStudies.size()), totalCMMStudies.size(), keyValue("cmm_records_rejected", totalCMMStudies.size() - presentCMMStudies.size()));

    presentCMMStudies.forEach(languageAvailabilityMapper::setAvailableLanguages);
    return extractor.mapLanguageDoc(presentCMMStudies, repo.getName());
  }

  private void logStartStatus(LocalDateTime localDateTime, String runDescription) {
    log.info("[{}] Consume and Ingest All SPs Repos : Started at [{}]", runDescription, localDateTime);
    log.info("Currents state before run:");
    debuggingJMXBean.printCurrentlyConfiguredRepoEndpoints();
    debuggingJMXBean.printElasticSearchInfo();
  }

  private void logEndStatus(LocalDateTime localDateTime, Instant startTime, String runDescription) {
    String formatMsg = "[{}] Consume and Ingest All SPs Repos Ended at [{}], Duration [{}]";
    log.info(formatMsg, runDescription, localDateTime, keyValue("job_duration",Duration.between(startTime, Instant.now()).getSeconds()));
  }
<<<<<<< HEAD


  private void currentTotalCmmStudiesInElasticSearch() {
    SearchResponse response = esTemplate.getClient().prepareSearch(INDEX_NAME_PATTERN)
            .setTypes(INDEX_TYPE)
            .setSearchType(SearchType.DFS_QUERY_THEN_FETCH)
            .setQuery(QueryBuilders.matchAllQuery())
            .get();
    SearchHits hits = response.getHits();
    long totalHitCount = hits.getTotalHits();
    log.info("Total number of records stands {}", keyValue("total_cmm_studies", totalHitCount));
=======
  

  private void currentTotalCmmStudiesInElasticSearch() { 
	    SearchResponse response = esTemplate.getClient().prepareSearch(INDEX_NAME_PATTERN)
	            .setTypes(INDEX_TYPE)
	            .setSearchType(SearchType.DFS_QUERY_THEN_FETCH)
	            .setQuery(QueryBuilders.matchAllQuery())
	            .get();
	    SearchHits hits = response.getHits();
	    long totalHitCount = hits.getTotalHits();
	    log.info("Total number of records stands  " + totalHitCount, keyValue("total_cmm_studies", totalHitCount));  
>>>>>>> ce8924fe
  }
}<|MERGE_RESOLUTION|>--- conflicted
+++ resolved
@@ -26,10 +26,7 @@
 import eu.cessda.pasc.oci.service.helpers.LanguageAvailabilityMapper;
 import eu.cessda.pasc.oci.service.helpers.LanguageDocumentExtractor;
 import lombok.extern.slf4j.Slf4j;
-<<<<<<< HEAD
-=======
 
->>>>>>> ce8924fe
 import org.elasticsearch.action.search.SearchResponse;
 import org.elasticsearch.action.search.SearchType;
 import org.elasticsearch.index.query.QueryBuilders;
@@ -41,11 +38,6 @@
 import org.springframework.scheduling.annotation.Scheduled;
 import org.springframework.stereotype.Component;
 
-<<<<<<< HEAD
-=======
-import static net.logstash.logback.argument.StructuredArguments.keyValue;
-
->>>>>>> ce8924fe
 import java.time.Duration;
 import java.time.Instant;
 import java.time.LocalDateTime;
@@ -192,7 +184,6 @@
     String formatMsg = "[{}] Consume and Ingest All SPs Repos Ended at [{}], Duration [{}]";
     log.info(formatMsg, runDescription, localDateTime, keyValue("job_duration",Duration.between(startTime, Instant.now()).getSeconds()));
   }
-<<<<<<< HEAD
 
 
   private void currentTotalCmmStudiesInElasticSearch() {
@@ -204,18 +195,5 @@
     SearchHits hits = response.getHits();
     long totalHitCount = hits.getTotalHits();
     log.info("Total number of records stands {}", keyValue("total_cmm_studies", totalHitCount));
-=======
-  
-
-  private void currentTotalCmmStudiesInElasticSearch() { 
-	    SearchResponse response = esTemplate.getClient().prepareSearch(INDEX_NAME_PATTERN)
-	            .setTypes(INDEX_TYPE)
-	            .setSearchType(SearchType.DFS_QUERY_THEN_FETCH)
-	            .setQuery(QueryBuilders.matchAllQuery())
-	            .get();
-	    SearchHits hits = response.getHits();
-	    long totalHitCount = hits.getTotalHits();
-	    log.info("Total number of records stands  " + totalHitCount, keyValue("total_cmm_studies", totalHitCount));  
->>>>>>> ce8924fe
   }
 }