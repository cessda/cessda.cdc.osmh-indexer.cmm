/*
 * Copyright © 2017-2019 CESSDA ERIC (support@cessda.eu)
 *
 * Licensed under the Apache License, Version 2.0 (the "License");
 * you may not use this file except in compliance with the License.
 * You may obtain a copy of the License at
 *
 *     http://www.apache.org/licenses/LICENSE-2.0
 *
 * Unless required by applicable law or agreed to in writing, software
 * distributed under the License is distributed on an "AS IS" BASIS,
 * WITHOUT WARRANTIES OR CONDITIONS OF ANY KIND, either express or implied.
 * See the License for the specific language governing permissions and
 * limitations under the License.
 */
package eu.cessda.pasc.oci;

import eu.cessda.pasc.oci.configurations.AppConfigurationProperties;
import eu.cessda.pasc.oci.metrics.Metrics;
import eu.cessda.pasc.oci.models.RecordHeader;
import eu.cessda.pasc.oci.models.cmmstudy.CMMStudy;
import eu.cessda.pasc.oci.models.cmmstudy.CMMStudyOfLanguage;
import eu.cessda.pasc.oci.models.configurations.Repo;
import eu.cessda.pasc.oci.service.HarvesterConsumerService;
import eu.cessda.pasc.oci.service.IngestService;
import eu.cessda.pasc.oci.service.helpers.DebuggingJMXBean;
import eu.cessda.pasc.oci.service.helpers.LanguageAvailabilityMapper;
import eu.cessda.pasc.oci.service.helpers.LanguageDocumentExtractor;
import lombok.extern.slf4j.Slf4j;
<<<<<<< HEAD
import org.elasticsearch.action.search.SearchResponse;
import org.elasticsearch.action.search.SearchType;
import org.elasticsearch.index.query.QueryBuilders;
=======
>>>>>>> 5fbb96d3
import org.slf4j.MDC;
import org.springframework.beans.factory.annotation.Autowired;
import org.springframework.jmx.export.annotation.ManagedOperation;
import org.springframework.jmx.export.annotation.ManagedResource;
import org.springframework.scheduling.annotation.Scheduled;
import org.springframework.stereotype.Component;

import java.time.*;
import java.time.format.DateTimeFormatter;
import java.util.List;
import java.util.Map;
import java.util.Optional;
<<<<<<< HEAD
import java.util.concurrent.atomic.AtomicBoolean;
import java.util.stream.Collectors;

=======
import java.util.concurrent.atomic.AtomicInteger;
import java.util.stream.Collectors;

import static net.logstash.logback.argument.StructuredArguments.keyValue;
>>>>>>> 5fbb96d3
import static net.logstash.logback.argument.StructuredArguments.value;

/**
 * Service responsible for triggering Metadata Harvesting and ingestion into the search engine
 *
 * @author moses AT doraventures DOT com
 */
@Component
@ManagedResource
@Slf4j
public class ConsumerScheduler {

  private static final String FULL_RUN = "Full Run";
  private static final String DAILY_INCREMENTAL_RUN = "Daily Incremental Run";
  private static final String REPO_NAME = "repo_name";
  private static final String LANG_CODE = "lang_code";
  private static final String REPO_ENDPOINT_URL = "repo_endpoint_url";
<<<<<<< HEAD
  private static final String INDEX_NAME_PATTERN = "cmmstudy_*";
  private static final String INDEX_TYPE = "cmmstudy";
=======
>>>>>>> 5fbb96d3
  private static final String DEFAULT_CDC_JOB_KEY = "indexer_job_id";
  private static final String DEFAULT_RESPONSE_TOKEN_HEADER = "cdc-";

  private final DebuggingJMXBean debuggingJMXBean;
  private final AppConfigurationProperties configurationProperties;
  private final HarvesterConsumerService harvesterConsumerService;
  private final IngestService esIndexerService;
  private final LanguageDocumentExtractor extractor;
  private final LanguageAvailabilityMapper languageAvailabilityMapper;
<<<<<<< HEAD
  private static final DateTimeFormatter formatter = DateTimeFormatter.ISO_OFFSET_DATE_TIME;
  // Lock to ensure only one index runs at once
  private static final AtomicBoolean indexerRunning = new AtomicBoolean(false);
  private final ElasticsearchTemplate esTemplate;
=======
  private final Metrics micrometerMetrics;
>>>>>>> 5fbb96d3

  @Autowired
  public ConsumerScheduler(DebuggingJMXBean debuggingJMXBean, AppConfigurationProperties configurationProperties,
                           HarvesterConsumerService harvesterConsumerService, IngestService esIndexerService,
                           LanguageDocumentExtractor extractor, LanguageAvailabilityMapper languageAvailabilityMapper,
                           Metrics metrics) {
    this.debuggingJMXBean = debuggingJMXBean;
    this.configurationProperties = configurationProperties;
    this.harvesterConsumerService = harvesterConsumerService;
    this.esIndexerService = esIndexerService;
    this.extractor = extractor;
    this.languageAvailabilityMapper = languageAvailabilityMapper;
    this.micrometerMetrics = metrics;
  }

  /**
   * Auto Starts after delay of given time at startup.
   */
  @ManagedOperation(description = "Manual trigger to do a full harvest and ingest run")
  @Scheduled(initialDelayString = "${osmhConsumer.delay.initial}", fixedDelayString = "${osmhConsumer.delay.fixed}")
  public void fullHarvestAndIngestionAllConfiguredSPsReposRecords() {
<<<<<<< HEAD
    try (var ignored = MDC.putCloseable(ConsumerScheduler.DEFAULT_CDC_JOB_KEY, getJobId())) {
=======
    try (var ignored = MDC.putCloseable(ConsumerScheduler.DEFAULT_CDC_JOB_KEY, getCdcRunjobId())) {
>>>>>>> 5fbb96d3
      OffsetDateTime date = OffsetDateTime.now(ZoneId.systemDefault());
      logStartStatus(date, FULL_RUN);
      executeHarvestAndIngest(null);
      logEndStatus(date, FULL_RUN);
    }
  }

  /**
   * Daily Harvest and Ingestion run.
   */
  @ManagedOperation(description = "Manual trigger to do an incremental harvest and ingest")
  @Scheduled(cron = "${osmhConsumer.daily.run}")
  public void dailyIncrementalHarvestAndIngestionAllConfiguredSPsReposRecords() {
<<<<<<< HEAD
    try (var ignored = MDC.putCloseable(ConsumerScheduler.DEFAULT_CDC_JOB_KEY, getJobId())) {
=======
    try (var ignored = MDC.putCloseable(ConsumerScheduler.DEFAULT_CDC_JOB_KEY, getCdcRunjobId())) {
>>>>>>> 5fbb96d3
      OffsetDateTime date = OffsetDateTime.now(ZoneId.systemDefault());
      logStartStatus(date, DAILY_INCREMENTAL_RUN);
      executeHarvestAndIngest(esIndexerService.getMostRecentLastModified().orElse(null));
      logEndStatus(date, DAILY_INCREMENTAL_RUN);
    }
  }

  /**
   * Weekly run.
   */
  @Scheduled(cron = "${osmhConsumer.daily.sunday.run}")
  public void weeklyFullHarvestAndIngestionAllConfiguredSPsReposRecords() {
<<<<<<< HEAD
    try (var ignored = MDC.putCloseable(ConsumerScheduler.DEFAULT_CDC_JOB_KEY, getJobId())) {
      log.info("Once a Week Full Run. Triggered by cron - STARTED");
      fullHarvestAndIngestionAllConfiguredSPsReposRecords();
      log.info("Once a Week Full Run. Triggered by cron - ENDED");
    }
=======
    log.info("Once a Week Full Run. Triggered by cron - STARTED");
    fullHarvestAndIngestionAllConfiguredSPsReposRecords();
    log.info("Once a Week Full Run. Triggered by cron - ENDED");
>>>>>>> 5fbb96d3
  }

  /**
   * Gets the correlation id of this run
   *
   * @return the correlation id
   */
<<<<<<< HEAD
  private String getJobId() {
    return DEFAULT_RESPONSE_TOKEN_HEADER + formatter.format(OffsetDateTime.now(ZoneId.systemDefault()));
=======
  private String getCdcRunjobId() {
    return DEFAULT_RESPONSE_TOKEN_HEADER + DateTimeFormatter.ISO_OFFSET_DATE_TIME.format(OffsetDateTime.now(ZoneId.systemDefault()));
>>>>>>> 5fbb96d3
  }

  /**
   * Starts the harvest.
   *
   * @param lastModifiedDateTime the DateTime to incrementally harvest from, set to null to perform a full harvest.
   * @throws IllegalStateException if a harvest is already running.
   */
  private void executeHarvestAndIngest(LocalDateTime lastModifiedDateTime) {
<<<<<<< HEAD
    if (!indexerRunning.getAndSet(true)) {
      try {
        List<Repo> repos = configurationProperties.getEndpoints().getRepos();

        // Store the MDC so that it can be used in the running thread
        Map<String, String> contextMap = MDC.getCopyOfContextMap();
        repos.parallelStream().forEach(repo -> {
          MDC.setContextMap(contextMap);
          Map<String, List<CMMStudyOfLanguage>> langStudies = getCmmStudiesOfEachLangIsoCodeMap(repo, lastModifiedDateTime);
          langStudies.forEach((langIsoCode, cmmStudies) -> executeBulk(repo, langIsoCode, cmmStudies));
          MDC.clear();
        });
        log.info("Total number of records is {}", value("total_cmm_studies", getTotalCmmStudiesInElasticSearch()));
      } finally {
        // Ensure that the running state is always set to false even if an exception is thrown
        indexerRunning.set(false);
      }
    } else {
      throw new IllegalStateException("Indexer is already running.");
    }
  }

  /**
   * Index the given CMMStudies into the Elasticsearch index.
   *
   * @param repo        the source repository.
   * @param langIsoCode the language code.
   * @param cmmStudies  the studies to index.
   */
  private void executeBulk(Repo repo, String langIsoCode, List<CMMStudyOfLanguage> cmmStudies) {
    if (cmmStudies.isEmpty()) {
      log.warn("CmmStudies list is empty. Nothing to BulkIndex for repo[{}] with LangIsoCode [{}].",
              value(REPO_NAME, repo.getName()),
              value(LANG_CODE, langIsoCode));
    } else {
      log.info("BulkIndexing repo [{}] with lang code [{}] index with [{}] CmmStudies",
              value(REPO_NAME, repo.getName()),
              value(LANG_CODE, langIsoCode),
              value("cmm_studies_added", cmmStudies.size()));
      if (esIndexerService.bulkIndex(cmmStudies, langIsoCode)) {
        log.info("BulkIndexing was successful for repo name [{}] and its corresponding [{}].  LangIsoCode [{}].",
                value(REPO_NAME, repo.getName()),
                value(REPO_ENDPOINT_URL, repo.getUrl()),
                value(LANG_CODE, langIsoCode));
=======
    List<Repo> repos = configurationProperties.getEndpoints().getRepos();
    repos.forEach(repo -> {
      try (var ignored = MDC.putCloseable(REPO_NAME, repo.getName())) {
        Map<String, List<CMMStudyOfLanguage>> langStudies = getCmmStudiesOfEachLangIsoCodeMap(repo, lastModifiedDateTime);
        langStudies.forEach((langIsoCode, cmmStudies) -> executeBulk(repo, langIsoCode, cmmStudies));
      }
    });
    micrometerMetrics.updateMetrics();
    log.info("Total number of records stands {}", keyValue("total_cmm_studies", esIndexerService.getTotalHitCount("*")));
  }


  private void executeBulk(Repo repo, String langIsoCode, List<CMMStudyOfLanguage> cmmStudies) {
    if (cmmStudies.isEmpty()) {
      log.debug("CmmStudies list is empty and henceforth there is nothing to BulkIndex for repo[{}] with LangIsoCode [{}].", keyValue(REPO_NAME, repo.getName()), keyValue(LANG_CODE, langIsoCode));
    } else {
      int studiesUpdated = getUpdatedStudies(langIsoCode, cmmStudies);
      log.info("[{}] studies updated", value("updated_cmm_studies", studiesUpdated));
      log.info("BulkIndexing repo [{}] with lang code [{}] index with [{}] CmmStudies.", keyValue(REPO_NAME, repo.getName()), keyValue(LANG_CODE, langIsoCode), keyValue("cmm_studies_added", cmmStudies.size()));
      boolean isSuccessful = esIndexerService.bulkIndex(cmmStudies, langIsoCode);
      if (isSuccessful) {
        log.info("BulkIndexing was Successful. For repo name [{}] and its corresponding [{}].  LangIsoCode [{}].", keyValue(REPO_NAME, repo.getName()), keyValue(REPO_ENDPOINT_URL, repo.getUrl()), keyValue(LANG_CODE, langIsoCode));
>>>>>>> 5fbb96d3
      } else {
        log.error("BulkIndexing was unsuccessful for repo name [{}] and its corresponding [{}].  LangIsoCode [{}].",
                value(REPO_NAME, repo.getName()),
                value(REPO_ENDPOINT_URL, repo.getUrl()),
                value(LANG_CODE, langIsoCode));
      }
    }
  }

  private int getUpdatedStudies(String langIsoCode, List<CMMStudyOfLanguage> cmmStudies) {
    var studiesUpdated = new AtomicInteger(0);
    cmmStudies.parallelStream().forEach(study -> {
      var esStudy = esIndexerService.getStudy(study.getId(), langIsoCode);
      if (esStudy.isEmpty() || !study.equals(esStudy.get())) {
        studiesUpdated.getAndIncrement();
      }
    });
    return studiesUpdated.get();
  }

  private Map<String, List<CMMStudyOfLanguage>> getCmmStudiesOfEachLangIsoCodeMap(Repo repo, LocalDateTime lastModifiedDateTime) {
    log.info("Processing Repo [{}]", repo);
    List<RecordHeader> recordHeaders = harvesterConsumerService.listRecordHeaders(repo, lastModifiedDateTime);

    int recordHeadersSize = recordHeaders.size();
    log.info("Repo [{}].  Returned with [{}] record headers", repo, recordHeadersSize);

    List<Optional<CMMStudy>> totalCMMStudies = recordHeaders.stream()
            .map(recordHeader -> harvesterConsumerService.getRecord(repo, recordHeader.getIdentifier()))
            .collect(Collectors.toList());

    List<CMMStudy> presentCMMStudies = totalCMMStudies.stream()
            .filter(Optional::isPresent)
            .map(Optional::get)
            .collect(Collectors.toList());

<<<<<<< HEAD
    log.info("Repo Name [{}] of [{}] Endpoint. There are [{}] presentCMMStudies out of [{}] totalCMMStudies. Therefore CMMStudiesRejected is [{}]",
            value(REPO_NAME, repo.getName()),
            value(REPO_ENDPOINT_URL, repo.getUrl()),
            value("present_cmm_record", presentCMMStudies.size()),
            value("total_cmm_record", totalCMMStudies.size()),
            value("cmm_records_rejected", totalCMMStudies.size() - presentCMMStudies.size()));
=======
    String msgTemplate = "Repo Name [{}] of [{}] Endpoint. There are [{}] presentCMMStudies out of [{}] totalCMMStudies from [{}] Record Identifiers. Therefore CMMStudies duplicated is  "
            + "";
    log.info(msgTemplate + "" + (totalCMMStudies.size() - presentCMMStudies.size()), keyValue(REPO_NAME, repo.getName()), keyValue(REPO_ENDPOINT_URL, repo.getUrl()), keyValue("present_cmm_record", presentCMMStudies.size()), totalCMMStudies.size(), keyValue("cmm_records_duplicated", totalCMMStudies.size() - presentCMMStudies.size()));
>>>>>>> 5fbb96d3

    presentCMMStudies.forEach(languageAvailabilityMapper::setAvailableLanguages);
    return extractor.mapLanguageDoc(presentCMMStudies, repo.getName());
  }

  private void logStartStatus(OffsetDateTime localDateTime, String runDescription) {
    log.info("[{}] Consume and Ingest All SPs Repos : Started at [{}]", runDescription, localDateTime);
    log.info("Currents state before run");
    log.info(debuggingJMXBean.printCurrentlyConfiguredRepoEndpoints());
    log.info(debuggingJMXBean.printElasticSearchInfo());
  }

  private void logEndStatus(OffsetDateTime offsetDateTime, String runDescription) {
    String formatMsg = "[{}] Consume and Ingest All SPs Repos Ended at [{}], Duration [{}]";
    log.info(formatMsg, runDescription, offsetDateTime, value("job_duration", Duration.between(offsetDateTime.toInstant(), Instant.now()).getSeconds()));
  }

<<<<<<< HEAD
  /**
   * Gets the number of studies stored in Elasticsearch.
   */
  private long getTotalCmmStudiesInElasticSearch() {
    SearchResponse response = esTemplate.getClient()
            .prepareSearch(INDEX_NAME_PATTERN)
            .setTypes(INDEX_TYPE)
            .setSearchType(SearchType.DFS_QUERY_THEN_FETCH)
            .setQuery(QueryBuilders.matchAllQuery())
            .get();
    return response.getHits().getTotalHits();
  }
=======
>>>>>>> 5fbb96d3
}<|MERGE_RESOLUTION|>--- conflicted
+++ resolved
@@ -27,12 +27,6 @@
 import eu.cessda.pasc.oci.service.helpers.LanguageAvailabilityMapper;
 import eu.cessda.pasc.oci.service.helpers.LanguageDocumentExtractor;
 import lombok.extern.slf4j.Slf4j;
-<<<<<<< HEAD
-import org.elasticsearch.action.search.SearchResponse;
-import org.elasticsearch.action.search.SearchType;
-import org.elasticsearch.index.query.QueryBuilders;
-=======
->>>>>>> 5fbb96d3
 import org.slf4j.MDC;
 import org.springframework.beans.factory.annotation.Autowired;
 import org.springframework.jmx.export.annotation.ManagedOperation;
@@ -45,16 +39,10 @@
 import java.util.List;
 import java.util.Map;
 import java.util.Optional;
-<<<<<<< HEAD
-import java.util.concurrent.atomic.AtomicBoolean;
-import java.util.stream.Collectors;
-
-=======
 import java.util.concurrent.atomic.AtomicInteger;
 import java.util.stream.Collectors;
 
 import static net.logstash.logback.argument.StructuredArguments.keyValue;
->>>>>>> 5fbb96d3
 import static net.logstash.logback.argument.StructuredArguments.value;
 
 /**
@@ -72,11 +60,6 @@
   private static final String REPO_NAME = "repo_name";
   private static final String LANG_CODE = "lang_code";
   private static final String REPO_ENDPOINT_URL = "repo_endpoint_url";
-<<<<<<< HEAD
-  private static final String INDEX_NAME_PATTERN = "cmmstudy_*";
-  private static final String INDEX_TYPE = "cmmstudy";
-=======
->>>>>>> 5fbb96d3
   private static final String DEFAULT_CDC_JOB_KEY = "indexer_job_id";
   private static final String DEFAULT_RESPONSE_TOKEN_HEADER = "cdc-";
 
@@ -86,14 +69,7 @@
   private final IngestService esIndexerService;
   private final LanguageDocumentExtractor extractor;
   private final LanguageAvailabilityMapper languageAvailabilityMapper;
-<<<<<<< HEAD
-  private static final DateTimeFormatter formatter = DateTimeFormatter.ISO_OFFSET_DATE_TIME;
-  // Lock to ensure only one index runs at once
-  private static final AtomicBoolean indexerRunning = new AtomicBoolean(false);
-  private final ElasticsearchTemplate esTemplate;
-=======
   private final Metrics micrometerMetrics;
->>>>>>> 5fbb96d3
 
   @Autowired
   public ConsumerScheduler(DebuggingJMXBean debuggingJMXBean, AppConfigurationProperties configurationProperties,
@@ -115,11 +91,7 @@
   @ManagedOperation(description = "Manual trigger to do a full harvest and ingest run")
   @Scheduled(initialDelayString = "${osmhConsumer.delay.initial}", fixedDelayString = "${osmhConsumer.delay.fixed}")
   public void fullHarvestAndIngestionAllConfiguredSPsReposRecords() {
-<<<<<<< HEAD
-    try (var ignored = MDC.putCloseable(ConsumerScheduler.DEFAULT_CDC_JOB_KEY, getJobId())) {
-=======
     try (var ignored = MDC.putCloseable(ConsumerScheduler.DEFAULT_CDC_JOB_KEY, getCdcRunjobId())) {
->>>>>>> 5fbb96d3
       OffsetDateTime date = OffsetDateTime.now(ZoneId.systemDefault());
       logStartStatus(date, FULL_RUN);
       executeHarvestAndIngest(null);
@@ -133,11 +105,7 @@
   @ManagedOperation(description = "Manual trigger to do an incremental harvest and ingest")
   @Scheduled(cron = "${osmhConsumer.daily.run}")
   public void dailyIncrementalHarvestAndIngestionAllConfiguredSPsReposRecords() {
-<<<<<<< HEAD
-    try (var ignored = MDC.putCloseable(ConsumerScheduler.DEFAULT_CDC_JOB_KEY, getJobId())) {
-=======
     try (var ignored = MDC.putCloseable(ConsumerScheduler.DEFAULT_CDC_JOB_KEY, getCdcRunjobId())) {
->>>>>>> 5fbb96d3
       OffsetDateTime date = OffsetDateTime.now(ZoneId.systemDefault());
       logStartStatus(date, DAILY_INCREMENTAL_RUN);
       executeHarvestAndIngest(esIndexerService.getMostRecentLastModified().orElse(null));
@@ -150,17 +118,9 @@
    */
   @Scheduled(cron = "${osmhConsumer.daily.sunday.run}")
   public void weeklyFullHarvestAndIngestionAllConfiguredSPsReposRecords() {
-<<<<<<< HEAD
-    try (var ignored = MDC.putCloseable(ConsumerScheduler.DEFAULT_CDC_JOB_KEY, getJobId())) {
-      log.info("Once a Week Full Run. Triggered by cron - STARTED");
-      fullHarvestAndIngestionAllConfiguredSPsReposRecords();
-      log.info("Once a Week Full Run. Triggered by cron - ENDED");
-    }
-=======
     log.info("Once a Week Full Run. Triggered by cron - STARTED");
     fullHarvestAndIngestionAllConfiguredSPsReposRecords();
     log.info("Once a Week Full Run. Triggered by cron - ENDED");
->>>>>>> 5fbb96d3
   }
 
   /**
@@ -168,68 +128,11 @@
    *
    * @return the correlation id
    */
-<<<<<<< HEAD
-  private String getJobId() {
-    return DEFAULT_RESPONSE_TOKEN_HEADER + formatter.format(OffsetDateTime.now(ZoneId.systemDefault()));
-=======
   private String getCdcRunjobId() {
     return DEFAULT_RESPONSE_TOKEN_HEADER + DateTimeFormatter.ISO_OFFSET_DATE_TIME.format(OffsetDateTime.now(ZoneId.systemDefault()));
->>>>>>> 5fbb96d3
-  }
-
-  /**
-   * Starts the harvest.
-   *
-   * @param lastModifiedDateTime the DateTime to incrementally harvest from, set to null to perform a full harvest.
-   * @throws IllegalStateException if a harvest is already running.
-   */
+  }
+
   private void executeHarvestAndIngest(LocalDateTime lastModifiedDateTime) {
-<<<<<<< HEAD
-    if (!indexerRunning.getAndSet(true)) {
-      try {
-        List<Repo> repos = configurationProperties.getEndpoints().getRepos();
-
-        // Store the MDC so that it can be used in the running thread
-        Map<String, String> contextMap = MDC.getCopyOfContextMap();
-        repos.parallelStream().forEach(repo -> {
-          MDC.setContextMap(contextMap);
-          Map<String, List<CMMStudyOfLanguage>> langStudies = getCmmStudiesOfEachLangIsoCodeMap(repo, lastModifiedDateTime);
-          langStudies.forEach((langIsoCode, cmmStudies) -> executeBulk(repo, langIsoCode, cmmStudies));
-          MDC.clear();
-        });
-        log.info("Total number of records is {}", value("total_cmm_studies", getTotalCmmStudiesInElasticSearch()));
-      } finally {
-        // Ensure that the running state is always set to false even if an exception is thrown
-        indexerRunning.set(false);
-      }
-    } else {
-      throw new IllegalStateException("Indexer is already running.");
-    }
-  }
-
-  /**
-   * Index the given CMMStudies into the Elasticsearch index.
-   *
-   * @param repo        the source repository.
-   * @param langIsoCode the language code.
-   * @param cmmStudies  the studies to index.
-   */
-  private void executeBulk(Repo repo, String langIsoCode, List<CMMStudyOfLanguage> cmmStudies) {
-    if (cmmStudies.isEmpty()) {
-      log.warn("CmmStudies list is empty. Nothing to BulkIndex for repo[{}] with LangIsoCode [{}].",
-              value(REPO_NAME, repo.getName()),
-              value(LANG_CODE, langIsoCode));
-    } else {
-      log.info("BulkIndexing repo [{}] with lang code [{}] index with [{}] CmmStudies",
-              value(REPO_NAME, repo.getName()),
-              value(LANG_CODE, langIsoCode),
-              value("cmm_studies_added", cmmStudies.size()));
-      if (esIndexerService.bulkIndex(cmmStudies, langIsoCode)) {
-        log.info("BulkIndexing was successful for repo name [{}] and its corresponding [{}].  LangIsoCode [{}].",
-                value(REPO_NAME, repo.getName()),
-                value(REPO_ENDPOINT_URL, repo.getUrl()),
-                value(LANG_CODE, langIsoCode));
-=======
     List<Repo> repos = configurationProperties.getEndpoints().getRepos();
     repos.forEach(repo -> {
       try (var ignored = MDC.putCloseable(REPO_NAME, repo.getName())) {
@@ -252,12 +155,8 @@
       boolean isSuccessful = esIndexerService.bulkIndex(cmmStudies, langIsoCode);
       if (isSuccessful) {
         log.info("BulkIndexing was Successful. For repo name [{}] and its corresponding [{}].  LangIsoCode [{}].", keyValue(REPO_NAME, repo.getName()), keyValue(REPO_ENDPOINT_URL, repo.getUrl()), keyValue(LANG_CODE, langIsoCode));
->>>>>>> 5fbb96d3
       } else {
-        log.error("BulkIndexing was unsuccessful for repo name [{}] and its corresponding [{}].  LangIsoCode [{}].",
-                value(REPO_NAME, repo.getName()),
-                value(REPO_ENDPOINT_URL, repo.getUrl()),
-                value(LANG_CODE, langIsoCode));
+        log.error("BulkIndexing was UnSuccessful. For repo name [{}] and its corresponding [{}].  LangIsoCode [{}].", keyValue(REPO_NAME, repo.getName()), keyValue(REPO_ENDPOINT_URL, repo.getUrl()), keyValue(LANG_CODE, langIsoCode));
       }
     }
   }
@@ -289,18 +188,9 @@
             .map(Optional::get)
             .collect(Collectors.toList());
 
-<<<<<<< HEAD
-    log.info("Repo Name [{}] of [{}] Endpoint. There are [{}] presentCMMStudies out of [{}] totalCMMStudies. Therefore CMMStudiesRejected is [{}]",
-            value(REPO_NAME, repo.getName()),
-            value(REPO_ENDPOINT_URL, repo.getUrl()),
-            value("present_cmm_record", presentCMMStudies.size()),
-            value("total_cmm_record", totalCMMStudies.size()),
-            value("cmm_records_rejected", totalCMMStudies.size() - presentCMMStudies.size()));
-=======
     String msgTemplate = "Repo Name [{}] of [{}] Endpoint. There are [{}] presentCMMStudies out of [{}] totalCMMStudies from [{}] Record Identifiers. Therefore CMMStudies duplicated is  "
             + "";
     log.info(msgTemplate + "" + (totalCMMStudies.size() - presentCMMStudies.size()), keyValue(REPO_NAME, repo.getName()), keyValue(REPO_ENDPOINT_URL, repo.getUrl()), keyValue("present_cmm_record", presentCMMStudies.size()), totalCMMStudies.size(), keyValue("cmm_records_duplicated", totalCMMStudies.size() - presentCMMStudies.size()));
->>>>>>> 5fbb96d3
 
     presentCMMStudies.forEach(languageAvailabilityMapper::setAvailableLanguages);
     return extractor.mapLanguageDoc(presentCMMStudies, repo.getName());
@@ -315,22 +205,8 @@
 
   private void logEndStatus(OffsetDateTime offsetDateTime, String runDescription) {
     String formatMsg = "[{}] Consume and Ingest All SPs Repos Ended at [{}], Duration [{}]";
-    log.info(formatMsg, runDescription, offsetDateTime, value("job_duration", Duration.between(offsetDateTime.toInstant(), Instant.now()).getSeconds()));
-  }
-
-<<<<<<< HEAD
-  /**
-   * Gets the number of studies stored in Elasticsearch.
-   */
-  private long getTotalCmmStudiesInElasticSearch() {
-    SearchResponse response = esTemplate.getClient()
-            .prepareSearch(INDEX_NAME_PATTERN)
-            .setTypes(INDEX_TYPE)
-            .setSearchType(SearchType.DFS_QUERY_THEN_FETCH)
-            .setQuery(QueryBuilders.matchAllQuery())
-            .get();
-    return response.getHits().getTotalHits();
-  }
-=======
->>>>>>> 5fbb96d3
+    log.info(formatMsg, runDescription, offsetDateTime, keyValue("job_duration", Duration.between(offsetDateTime.toInstant(), Instant.now()).getSeconds()));
+
+  }
+
 }