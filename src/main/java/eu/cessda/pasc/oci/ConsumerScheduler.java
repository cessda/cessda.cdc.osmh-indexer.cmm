--- conflicted
+++ resolved
@@ -55,58 +55,6 @@
     private final IngestService esIndexerService;
     private final HarvesterRunner harvesterRunner;
 
-<<<<<<< HEAD
-  /**
-   * Auto Starts after delay of given time at startup.
-   */
-  @Async
-  @ManagedOperation(description = "Manual trigger to do a full harvest and ingest run")
-  @Scheduled(initialDelayString = "${osmhConsumer.delay.initial}", fixedDelayString = "${osmhConsumer.delay.fixed}")
-  @SuppressWarnings("try")
-  public void fullHarvestAndIngestionAllConfiguredSPsReposRecords() {
-      try (var jobType = MDC.putCloseable("job_type", FULL_RUN)) {
-          runHarvest(FULL_RUN);
-      }
-  }
-
-    /**
-     * Daily Harvest and Ingestion run.
-     */
-    @Async
-    @ManagedOperation(description = "Manual trigger to do an incremental harvest and ingest")
-    @Scheduled(cron = "${osmhConsumer.daily.run}")
-    @SuppressWarnings("try")
-    public void dailyIncrementalHarvestAndIngestionAllConfiguredSPsReposRecords() {
-        try (var jobType = MDC.putCloseable("job_type", DAILY_INCREMENTAL_RUN)) {
-            runHarvest(DAILY_INCREMENTAL_RUN);
-        }
-    }
-
-    private void runHarvest(String jobType) {
-        try (var jobKeyClosable = MDC.putCloseable(ConsumerScheduler.DEFAULT_CDC_JOB_KEY, getJobId())) {
-            final var startTime = logStartStatus(jobType);
-
-            LocalDateTime mostRecentLastModified = null;
-            if (jobType.equals(DAILY_INCREMENTAL_RUN)) {
-                mostRecentLastModified = esIndexerService.getMostRecentLastModified().orElse(null);
-            }
-
-            harvesterRunner.executeHarvestAndIngest(mostRecentLastModified);
-            logEndStatus(startTime, jobType);
-        }
-    }
-
-    /**
-     * Weekly run.
-     */
-    @Scheduled(cron = "${osmhConsumer.daily.sunday.run}")
-    public void weeklyFullHarvestAndIngestionAllConfiguredSPsReposRecords() {
-        log.info("Once a Week Full Run. Triggered by cron - STARTED");
-        fullHarvestAndIngestionAllConfiguredSPsReposRecords();
-        log.info("Once a Week Full Run. Triggered by cron - ENDED");
-    }
-
-=======
     @Autowired
     public ConsumerScheduler(DebuggingJMXBean debuggingJMXBean, IngestService esIndexerService, HarvesterRunner harvesterRunner) {
         this.debuggingJMXBean = debuggingJMXBean;
@@ -124,8 +72,8 @@
     public void fullHarvestAndIngestionAllConfiguredSPsReposRecords() {
         try (var jobKeyClosable = MDC.putCloseable(RUN_TYPE, FULL_RUN)) {
             run(FULL_RUN, null);
-        }
-    }
+      }
+  }
 
     /**
      * Daily Harvest and Ingestion run.
@@ -165,7 +113,6 @@
         log.info("Once a Week Full Run. Triggered by cron - ENDED");
     }
 
->>>>>>> 881f227a
     /**
      * Gets the correlation id of this run
      *
