/*
 * Copyright © 2017-2024 CESSDA ERIC (support@cessda.eu)
 *
 * Licensed under the Apache License, Version 2.0 (the "License");
 * you may not use this file except in compliance with the License.
 * You may obtain a copy of the License at
 *
 *     http://www.apache.org/licenses/LICENSE-2.0
 *
 * Unless required by applicable law or agreed to in writing, software
 * distributed under the License is distributed on an "AS IS" BASIS,
 * WITHOUT WARRANTIES OR CONDITIONS OF ANY KIND, either express or implied.
 * See the License for the specific language governing permissions and
 * limitations under the License.
 */
package eu.cessda.pasc.oci.parser;

import com.fasterxml.jackson.databind.ObjectMapper;
import com.github.fge.jsonschema.core.exceptions.ProcessingException;
import eu.cessda.pasc.oci.ResourceHandler;
import eu.cessda.pasc.oci.configurations.Repo;
import eu.cessda.pasc.oci.exception.IndexerException;
import eu.cessda.pasc.oci.exception.XMLParseException;
import eu.cessda.pasc.oci.mock.data.ReposTestData;
import lombok.extern.slf4j.Slf4j;
import org.json.JSONException;
import org.junit.Test;

import java.io.IOException;
import java.net.URISyntaxException;
import java.nio.file.Path;
import java.util.TimeZone;

import static org.assertj.core.api.BDDAssertions.then;
import static org.skyscreamer.jsonassert.JSONAssert.assertEquals;

/**
 * Tests related to {@link RecordXMLParser}
 *
 * @author moses AT doraventures DOT com
 */
@Slf4j
public class RecordXMLParserDDI3Test {

    private final Repo repo = ReposTestData.getUKDSRepo();
    private final ObjectMapper objectMapper = new ObjectMapper();
    private final ParserTestUtilities utils = new ParserTestUtilities(objectMapper);

    // Class under test
    private final CMMStudyMapper cmmStudyMapper = new CMMStudyMapper();

    public RecordXMLParserDDI3Test() {
        // Needed because TimeUtility only works properly in UTC timezones
        TimeZone.setDefault(TimeZone.getTimeZone("UTC"));
    }

    @Test
    public void shouldReturnValidCMMStudyRecordFromAFullyComplaintCmmDdi32Record() throws IOException, ProcessingException, JSONException, IndexerException, URISyntaxException {
<<<<<<< HEAD
        testParsing("xml/ddi_3_2/synthetic_compliant_cmm_ddi3_2.xml", "json/synthetic_compliant_record_ddi_3.json");
=======
        // Given
        var expectedJson = ResourceHandler.getResourceAsString("json/synthetic_compliant_record_ddi_3.json");
        var recordXML = ResourceHandler.getResource("xml/ddi_3_2/synthetic_compliant_cmm_ddi3_2.xml");

        // When
        var result = new RecordXMLParser(cmmStudyMapper).getRecord(repo, Path.of(recordXML.toURI()));

        then(result).hasSize(1);
        validateCMMStudyResultAgainstSchema(result.getFirst());

        String actualJson = objectMapper.writeValueAsString(result.getFirst());

        // Check if the JSON generated differs from the expected source
        assertEquals(expectedJson, actualJson, true);
>>>>>>> a6362a4a
    }

    @Test
    public void shouldReturnValidCMMStudyRecordFromAFullyComplaintCmmDdi33Record() throws IOException, ProcessingException, JSONException, IndexerException, URISyntaxException {
        // Given
        testParsing("xml/ddi_3_3/synthetic_compliant_cmm_ddi3_3.xml", "json/synthetic_compliant_record_ddi_3.json");
    }

    @Test
    public void shouldReturnValidCMMStudyRecordFromAFullyFragmentRecord() throws IOException, ProcessingException, JSONException, IndexerException, URISyntaxException {
        // Given
        testParsing("xml/ddi_3_3/compliant_fragments_cmm_ddi_3_3.xml", "json/synthetic_compliant_record_ddi_3_fragments.json");
    }

    private void testParsing(String sourceXML, String expectedJSON) throws IOException, XMLParseException, URISyntaxException, ProcessingException, JSONException {
        // Given
        var recordXML = ResourceHandler.getResource(sourceXML);
        var expectedJson = ResourceHandler.getResourceAsString(expectedJSON);

        // When
        var result = new RecordXMLParser(cmmStudyMapper).getRecord(repo, Path.of(recordXML.toURI()));

        then(result).hasSize(1);
<<<<<<< HEAD
        utils.validateCMMStudyResultAgainstSchema(result.get(0));
=======
        validateCMMStudyResultAgainstSchema(result.getFirst());
>>>>>>> a6362a4a

        String actualJson = objectMapper.writeValueAsString(result.getFirst());

        // Check if the JSON generated differs from the expected source
        assertEquals(expectedJson, actualJson, true);
    }
<<<<<<< HEAD
=======

    private void validateCMMStudyResultAgainstSchema(CMMStudy record) throws IOException, ProcessingException {
        String jsonString = objectMapper.writerWithDefaultPrettyPrinter().writeValueAsString(record);
        log.debug("RETRIEVED STUDY JSON: \n{}", jsonString);


        JsonSchema schema = JsonSchemaFactory.byDefault().getJsonSchema("resource:/json/schema/CMMStudy.schema.json");
        JsonNode jsonNodeRecord = JsonLoader.fromString(jsonString);

        ProcessingReport validate = schema.validate(jsonNodeRecord);
        if (!validate.isSuccess()) {
            fail("Validation not successful : " + validate);
        }
    }
>>>>>>> a6362a4a
}<|MERGE_RESOLUTION|>--- conflicted
+++ resolved
@@ -56,24 +56,7 @@
 
     @Test
     public void shouldReturnValidCMMStudyRecordFromAFullyComplaintCmmDdi32Record() throws IOException, ProcessingException, JSONException, IndexerException, URISyntaxException {
-<<<<<<< HEAD
         testParsing("xml/ddi_3_2/synthetic_compliant_cmm_ddi3_2.xml", "json/synthetic_compliant_record_ddi_3.json");
-=======
-        // Given
-        var expectedJson = ResourceHandler.getResourceAsString("json/synthetic_compliant_record_ddi_3.json");
-        var recordXML = ResourceHandler.getResource("xml/ddi_3_2/synthetic_compliant_cmm_ddi3_2.xml");
-
-        // When
-        var result = new RecordXMLParser(cmmStudyMapper).getRecord(repo, Path.of(recordXML.toURI()));
-
-        then(result).hasSize(1);
-        validateCMMStudyResultAgainstSchema(result.getFirst());
-
-        String actualJson = objectMapper.writeValueAsString(result.getFirst());
-
-        // Check if the JSON generated differs from the expected source
-        assertEquals(expectedJson, actualJson, true);
->>>>>>> a6362a4a
     }
 
     @Test
@@ -97,32 +80,11 @@
         var result = new RecordXMLParser(cmmStudyMapper).getRecord(repo, Path.of(recordXML.toURI()));
 
         then(result).hasSize(1);
-<<<<<<< HEAD
-        utils.validateCMMStudyResultAgainstSchema(result.get(0));
-=======
-        validateCMMStudyResultAgainstSchema(result.getFirst());
->>>>>>> a6362a4a
+        utils.validateCMMStudyResultAgainstSchema(result.getFirst());
 
         String actualJson = objectMapper.writeValueAsString(result.getFirst());
 
         // Check if the JSON generated differs from the expected source
         assertEquals(expectedJson, actualJson, true);
     }
-<<<<<<< HEAD
-=======
-
-    private void validateCMMStudyResultAgainstSchema(CMMStudy record) throws IOException, ProcessingException {
-        String jsonString = objectMapper.writerWithDefaultPrettyPrinter().writeValueAsString(record);
-        log.debug("RETRIEVED STUDY JSON: \n{}", jsonString);
-
-
-        JsonSchema schema = JsonSchemaFactory.byDefault().getJsonSchema("resource:/json/schema/CMMStudy.schema.json");
-        JsonNode jsonNodeRecord = JsonLoader.fromString(jsonString);
-
-        ProcessingReport validate = schema.validate(jsonNodeRecord);
-        if (!validate.isSuccess()) {
-            fail("Validation not successful : " + validate);
-        }
-    }
->>>>>>> a6362a4a
 }