--- conflicted
+++ resolved
@@ -70,11 +70,7 @@
         var result = new RecordXMLParser(cmmStudyMapper).getRecord(repo, Path.of(recordXML.toURI()));
 
         then(result).hasSize(1);
-<<<<<<< HEAD
-        utils.validateCMMStudyResultAgainstSchema(result.get(0));
-=======
-        validateCMMStudyResultAgainstSchema(result.getFirst());
->>>>>>> a6362a4a
+        utils.validateCMMStudyResultAgainstSchema(result.getFirst());
 
         String actualJson = objectMapper.writeValueAsString(result.getFirst());
 
@@ -118,11 +114,7 @@
 
         // Then
         then(record).hasSize(1);
-<<<<<<< HEAD
-        utils.validateCMMStudyResultAgainstSchema(record.get(0));
-=======
-        validateCMMStudyResultAgainstSchema(record.getFirst());
->>>>>>> a6362a4a
+        utils.validateCMMStudyResultAgainstSchema(record.getFirst());
     }
 
     @Test
@@ -135,11 +127,7 @@
         // When
         var record = new RecordXMLParser(cmmStudyMapper).getRecord(repo, Path.of(recordXML.toURI()));
         then(record).hasSize(1);
-<<<<<<< HEAD
-        utils.validateCMMStudyResultAgainstSchema(record.get(0));
-=======
-        validateCMMStudyResultAgainstSchema(record.getFirst());
->>>>>>> a6362a4a
+        utils.validateCMMStudyResultAgainstSchema(record.getFirst());
         final ObjectMapper mapper = new ObjectMapper();
         String jsonString = objectMapper.writeValueAsString(record.getFirst());
         final JsonNode actualTree = mapper.readTree(jsonString);
@@ -179,15 +167,9 @@
         var record = new RecordXMLParser(cmmStudyMapper).getRecord(repo, Path.of(recordXML.toURI()));
 
         then(record).hasSize(1);
-<<<<<<< HEAD
-        then(record.get(0).abstractField().size()).isEqualTo(3);
-        then(record.get(0).abstractField()).isEqualTo(expectedAbstract);
-        utils.validateCMMStudyResultAgainstSchema(record.get(0));
-=======
         then(record.getFirst().abstractField().size()).isEqualTo(3);
         then(record.getFirst().abstractField()).isEqualTo(expectedAbstract);
-        validateCMMStudyResultAgainstSchema(record.getFirst());
->>>>>>> a6362a4a
+        utils.validateCMMStudyResultAgainstSchema(record.getFirst());
     }
 
     @Test // https://github.com/cessda/cessda.cdc.versions/issues/135
@@ -205,15 +187,9 @@
         var record = new RecordXMLParser(cmmStudyMapper).getRecord(repo, Path.of(recordXML.toURI()));
 
         then(record).hasSize(1);
-<<<<<<< HEAD
-        then(record.get(0).titleStudy().size()).isEqualTo(3);
-        then(record.get(0).titleStudy()).isEqualTo(expectedTitle);
-        utils.validateCMMStudyResultAgainstSchema(record.get(0));
-=======
         then(record.getFirst().titleStudy().size()).isEqualTo(3);
         then(record.getFirst().titleStudy()).isEqualTo(expectedTitle);
-        validateCMMStudyResultAgainstSchema(record.getFirst());
->>>>>>> a6362a4a
+        utils.validateCMMStudyResultAgainstSchema(record.getFirst());
     }
 
     @Test()
@@ -252,23 +228,12 @@
         var result = new RecordXMLParser(cmmStudyMapper).getRecord(repo, Path.of(recordXML.toURI()));
 
         then(result).hasSize(1);
-<<<<<<< HEAD
-        utils.validateCMMStudyResultAgainstSchema(result.get(0));
-        assertThatCmmRequiredFieldsAreExtracted(result.get(0));
+        utils.validateCMMStudyResultAgainstSchema(result.getFirst());
+        assertThatCmmRequiredFieldsAreExtracted(result.getFirst());
     }
 
     @Test
     public void shouldHaveNullDataCollectionYearWhenRequiredFieldsAreNotPreset() throws FileNotFoundException, URISyntaxException, XMLParseException {
-=======
-        validateCMMStudyResultAgainstSchema(result.getFirst());
-        assertThatCmmRequiredFieldsAreExtracted(result.getFirst());
-    }
-
-    private void validateCMMStudyResultAgainstSchema(CMMStudy record) throws IOException, ProcessingException, JSONException {
-        String jsonString = objectMapper.writeValueAsString(record);
-        JSONObject json = new JSONObject(jsonString);
-        log.debug("RETRIEVED STUDY JSON: \n{}", json.toString(4));
->>>>>>> a6362a4a
 
         // Given
         var recordXML = ResourceHandler.getResource("xml/ddi_2_5/ddi_record_ukds_example.xml");
@@ -305,11 +270,7 @@
         var result = new RecordXMLParser(cmmStudyMapper).getRecord(repository, Path.of(recordXML.toURI()));
 
         then(result).hasSize(1);
-<<<<<<< HEAD
-        utils.validateCMMStudyResultAgainstSchema(result.get(0));
-=======
-        validateCMMStudyResultAgainstSchema(result.getFirst());
->>>>>>> a6362a4a
+        utils.validateCMMStudyResultAgainstSchema(result.getFirst());
 
         // Assert the language is as expected
         Assert.assertNotNull(result.getFirst().titleStudy().get("zz"));
