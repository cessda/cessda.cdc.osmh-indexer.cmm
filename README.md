--- conflicted
+++ resolved
@@ -1,51 +1,4 @@
-<<<<<<< HEAD
-<<<<<<< HEAD
-# Project Title
-
-One Paragraph of project description goes here
-
-## Getting Started
-
-These instructions will get you a copy of the project up and running on your local machine for development and testing purposes. See deployment for notes on how to deploy the project on a live system.
-
-### Prerequisites
-
-What things you need to install the software and how to install them
-
-```
-Give examples
-```
-
-### Installing
-
-A step by step series of examples that tell you have to get a development env running
-
-Say what the step will be
-
-```
-Give the example
-```
-
-And repeat
-
-```
-until finished
-```
-
-End with an example of getting some data out of the system or using it for a little demo
-
-## Running the tests
-
-Explain how to run the automated tests for this system
-
-### Break down into end to end tests
-
-Explain what these tests test and why
-=======
-# Cessda PaSC OSMH Indexer
-=======
 # PaSC - OSMH Consumer Indexer (PaSC-OCI)
->>>>>>> 753e22d4
 
 Cessda PaSC Consumer Indexer (an OSMH Consumer) for Metadata harvesting  and ingestion into Elasticsearch.
 See the 
@@ -114,7 +67,6 @@
 ### Break down into end to end tests
 
 TODO: Explain what these tests test and why
->>>>>>> master
 
 ```
 Give an example
@@ -122,11 +74,7 @@
 
 ### And coding style tests
 
-<<<<<<< HEAD
-Explain what these tests test and why
-=======
 TODO: Explain what these tests test and why
->>>>>>> master
 
 ```
 Give an example
@@ -134,9 +82,6 @@
 
 ## Deployment
 
-<<<<<<< HEAD
-Add additional notes about how to deploy this on a live system
-=======
 ### At startup
 Configuration is loaded and overwritten in this order
 * application-[dev,local,prod].yml
@@ -151,7 +96,6 @@
 * **EFFECTIVE AFTER A CONTEXT RELOAD**
 * **LOST AFTER AN APPLICATION RESTART UNLESS PERSISTED IN APPLICATION.yml**
  
->>>>>>> master
 
 ## Built With
 
@@ -159,22 +103,14 @@
 
 ## Contributing
 
-<<<<<<< HEAD
-Please read [CESSDA Guideline for developpers](https://bitbucket.org/cessda/cessda.guidelines.cit/wiki/Developers) for details on our code of conduct, and the process for submitting pull requests to us.
-=======
 Please read [CESSDA Guideline for developpers](https://bitbucket.org/cessda/cessda.guidelines.cit/wiki/Developers) 
 for details on our code of conduct, and the process for submitting pull requests to us.
->>>>>>> master
 
 ## Versioning
 
 ## Authors
 
-<<<<<<< HEAD
-* **First Name - Last Name** - *Initial work*
-=======
 * **Moses Mansaray <moses@doraventures.com>** - *Initial work, first version release*
->>>>>>> master
 
 You can find the list of all contributors [here](CONTRIBUTORS.md)
 
